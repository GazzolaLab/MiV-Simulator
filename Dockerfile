--- conflicted
+++ resolved
@@ -83,25 +83,23 @@
 # Neuron (nrn)
 RUN pip install --no-cache-dir neuron==8.2.1
 
+# MiV Simulator
+RUN git clone https://github.com/GazzolaLab/MiV-Simulator \
+    && pip install --no-cache-dir ./MiV-Simulator
+
 # MiV Packages
 #RUN useradd --create-home --shell /bin/bash --no-log-init --gid root -G sudo user
 #USER user
 RUN mkdir -p /home/user
 WORKDIR /home/user
 
-RUN git clone https://github.com/GazzolaLab/MiV-Simulator \
-    && pip install --no-cache-dir ./MiV-Simulator
-
 # Other Utilities
 RUN pip install --no-cache-dir jupyter jupyterlab jupytext miv-os
 
-<<<<<<< HEAD
-=======
 # Prepare example cases
-RUN git clone https://github.com/GazzolaLab/MiV-Simulator-Cases
+RUN git clone https://github.com/GazzolaLab/MiV-Simulator-Cases Tutorial
 WORKDIR /home/shared/MiV-Simulator-Cases
 
->>>>>>> f06b9669
 # Clean up
 RUN pip cache purge
 
@@ -113,16 +111,12 @@
 ENV OMPI_ALLOW_RUN_AS_ROOT_CONFIRM 1
 
 # Launch jupyter lab
-RUN mkdir /home/user/workspace
+RUN mkdir -p /home/user/workspace
 WORKDIR /home/user/workspace
 
-<<<<<<< HEAD
-CMD ["jupyter", "lab", "--app_dir=/home/user/workspace", "--port=8888", "--allow-root", "--ip", "0.0.0.0"]
-=======
-CMD ["jupyter", "lab", "--app_dir=/home/user/MiV-Simulator-Cases", \
+CMD ["jupyter", "lab", "--app_dir=/home/user", \
         "--port=8888", "--allow-root", "--ip", "0.0.0.0", \
         "--NotebookApp.token=''", "--NotebookApp.password=''"]
->>>>>>> f06b9669
 
 # HDF5 test:
 # NPROCS=4 make check-p