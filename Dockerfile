# Docker image file for running light simulation using MiV-Simulator
# Note: This docker image should not be used for cluster/HPC setting.

FROM ubuntu

SHELL ["/bin/bash", "-c"]
ENV SHELL /bin/bash

# File Maintainer
MAINTAINER skim0119

ARG DEBIAN_FRONTEND=noninteractive
ENV TZ=Etc/UTC

# Install base utilities   #libopenmpi-dev
RUN apt-get update \
    && apt-get install -y --no-install-recommends build-essential python3 python3-pip python3-dev python-is-python3 \
    && apt-get install -y --no-install-recommends ssh wget curl vim unzip git-all cmake apt-utils sudo \
    && apt-get clean \
    && rm -rf /var/lib/apt/lists/*
#&& apt-get update
#&& apt-get install -y --no-install-recommends software-properties-common \
#    && add-apt-repository ppa:deadsnakes/ppa \

# Install Python
RUN curl -sSL https://install.python-poetry.org | python3 - \
    && echo "export PATH="/root/.local/bin:$PATH"" >> ~/.bashrc
ENV PATH /root/.local/bin:$PATH

# Check require builders
RUN gcc --version \
    && python3 --version \
    && pip3 --version \
    && poetry --version \
    && cmake --version # \
#&& mpicc --version \
#&& mpicxx --version \

# MiV-Simulator Dependencies
RUN mkdir -p /opt
WORKDIR /opt

# Install Openmpi
RUN wget https://download.open-mpi.org/release/open-mpi/v4.1/openmpi-4.1.4.tar.bz2 \
    && tar xf openmpi-4.1.4.tar.bz2 \
    && cd openmpi-4.1.4 \
    && ./configure --prefix=$PWD/build 2>&1 | tee openmpi_config.out \
    && make all 2>&1 | tee openmpi_make.out \
    && make install 2>&1 | tee openmpi_install.out
ENV MPICC_SOURCE /opt/openmpi-4.1.4
RUN echo "export PATH=\$PATH:$MPICC_SOURCE/build/bin" >> ~/.bashrc
ENV PATH $PATH:$MPICC_SOURCE/build/bin

# Parallel HDF5 (long)
RUN wget https://support.hdfgroup.org/ftp/HDF5/releases/hdf5-1.12/hdf5-1.12.1/src/hdf5-1.12.1.tar.gz \
    && tar -xzf hdf5-1.12.1.tar.gz \
    && cd hdf5-1.12.1 \
    && CC=mpicc ./configure --prefix=$PWD/build --enable-parallel --enable-shared \
    && make && make install
ENV HDF5_SOURCE /opt/hdf5-1.12.1
RUN echo "export PATH=\$PATH:$HDF5_SOURCE/build:$HDF5_SOURCE/build/bin" >> ~/.bashrc
ENV PATH $PATH:$HDF5_SOURCE/build:$HDF5_SOURCE/build/bin

# MPI4PY
RUN env MPICC="mpicc --shared" pip install --no-cache-dir mpi4py
RUN pip install --no-cache-dir numpy

# h5py
RUN CC="mpicc" HDF5_MPI="ON" HDF5_DIR=/opt/hdf5-1.12.1/build pip install --no-binary=h5py --no-deps h5py

# NeuroH5
RUN git clone https://github.com/iraikov/neuroh5.git
RUN CC=mpicc CXX=mpicxx pip install --no-deps ./neuroh5
RUN cd neuroh5 \
    && CC=mpicc CXX=mpicxx cmake . && make -j4
RUN echo "export PATH=/opt/neuroh5/bin:\$PATH" >> ~/.bashrc
ENV PATH /opt/neuroh5/bin:$PATH
RUN which h5copy \
    && which neurotrees_import

# Neuron (nrn)
RUN pip install --no-cache-dir neuron==8.2.1

# MiV Packages
#RUN useradd --create-home --shell /bin/bash --no-log-init --gid root -G sudo user
#USER user
RUN mkdir -p /home/user
WORKDIR /home/user

RUN git clone https://github.com/GazzolaLab/MiV-Simulator \
    && pip install --no-cache-dir ./MiV-Simulator

# Other Utilities
RUN pip install --no-cache-dir jupyter jupyterlab jupytext miv-os

# Prepare example cases
<<<<<<< HEAD
## TODO: Later, replace to example repository.
RUN git clone https://github.com/GazzolaLab/MiV-Simulator-Cases
WORKDIR /home/shared/MiV-Simulator-Cases
=======
RUN git clone https://github.com/GazzolaLab/MiV-Simulator-Cases
WORKDIR /home/user/MiV-Simulator-Cases
>>>>>>> b823d382
RUN rm -rf .git  # Remove git connection

# Clean up
RUN pip cache purge

# Allow run as root
## TODO: Consider adding user
RUN echo "export OMPI_ALLOW_RUN_AS_ROOT='1'" >> ~/.bashrc
ENV OMPI_ALLOW_RUN_AS_ROOT 1
RUN echo "export OMPI_ALLOW_RUN_AS_ROOT_CONFIRM='1'" >> ~/.bashrc
ENV OMPI_ALLOW_RUN_AS_ROOT_CONFIRM 1

# Launch jupyter lab
WORKDIR /home/user/MiV-Simulator-Cases


CMD ["jupyter", "lab", "--app_dir=/home/user/MiV-Simulator-Cases", "--port=8888", "--allow-root", "--ip", "0.0.0.0"]

# HDF5 test:
# NPROCS=4 make check-p<|MERGE_RESOLUTION|>--- conflicted
+++ resolved
@@ -94,15 +94,8 @@
 RUN pip install --no-cache-dir jupyter jupyterlab jupytext miv-os
 
 # Prepare example cases
-<<<<<<< HEAD
-## TODO: Later, replace to example repository.
 RUN git clone https://github.com/GazzolaLab/MiV-Simulator-Cases
 WORKDIR /home/shared/MiV-Simulator-Cases
-=======
-RUN git clone https://github.com/GazzolaLab/MiV-Simulator-Cases
-WORKDIR /home/user/MiV-Simulator-Cases
->>>>>>> b823d382
-RUN rm -rf .git  # Remove git connection
 
 # Clean up
 RUN pip cache purge
