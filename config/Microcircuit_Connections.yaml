Synapse Mechanisms:
  AMPA: LinExp2Syn 
  NMDA: LinExp2SynNMDA
  GABA_A: LinExp2Syn
  GABA_B: LinExp2Syn
Synapse Parameter Rules: !include Synapse_Parameter_Rules.yaml
Axon Extent: !include Axon_Extent.yaml
Connection Velocity: !include Connection_Velocity.yaml
Synapses:
  PYR:
    STIM:
      type: excitatory
      sections: [soma, basal, apical, apical]
      layers: [SP, SO, SR, SLM]
      proportions: [0.5, 0.5, 0.5, 0.5]
      mechanisms:
        AMPA:
          tau_rise: 0.5
          tau_decay: 3.0
          e: 0
<<<<<<< HEAD
          g_unit: 0.0001
          weight: 1.0
        NMDA:
          g_unit: 0.0001
=======
          g_unit: 0.0025
          weight: 1.0
        NMDA:
          g_unit: 0.0025
>>>>>>> ca329a3d
          weight: 1.0
    PYR:
      type: excitatory
      sections: [soma, basal, apical, apical]
      layers: [SP, SO, SR, SLM]
      proportions: [0.5, 0.5, 0.5, 0.5]
      mechanisms:
        AMPA:
          tau_rise: 0.5
          tau_decay: 3.0
          e: 0
          g_unit: 0.0001
          weight: 1.0
        NMDA:
          g_unit: 0.0001
          weight: 1.0
    PVBC:   
      type: inhibitory
      sections: [soma, basal, apical, ais, ais]
      layers: [SP, SO, SR, SP, SR]
      proportions: [1.0, 0.5, 1.0, 1.0, 1.0]
      mechanisms:
        GABA_A:
          tau_rise: 0.30
          tau_decay: 6.2
          e: -60
<<<<<<< HEAD
          g_unit: 0.0033
=======
          g_unit: 0.004
>>>>>>> ca329a3d
          weight: 1.0
    OLM:   
      type: inhibitory
      sections: [soma, basal, apical]
      layers: [SO, SO, SLM]
      proportions: [1.0, 0.5, 1.0]
      mechanisms:
        GABA_A:
          tau_rise: 0.50
          tau_decay: 9.0
          e: -60
<<<<<<< HEAD
          g_unit: 0.0033
=======
          g_unit: 0.00175
>>>>>>> ca329a3d
          weight: 1.0
  PVBC:
    PYR:
      type: excitatory
      sections: [soma, apical, apical, basal]
      layers: [SP, SLM, SR, SO]
      proportions: [0.5, 0.5, 0.5, 0.5]
      mechanisms:
        AMPA:
          tau_rise: 0.5
          tau_decay: 3.0
          e: 0
          g_unit: 0.0005
          weight: 1.0
    STIM:
      type: excitatory
      sections: [soma, apical, apical, basal]
      layers: [SP, SLM, SR, SO]
      proportions: [0.5, 0.5, 0.5, 0.5]
      mechanisms:
        AMPA:
          tau_rise: 0.5
          tau_decay: 3.0
          e: 0
          g_unit: 0.00033
          weight: 0.1
    PVBC:   
      type: inhibitory
      sections: [soma, apical, apical, basal]
      layers: [SP, SP, SR, SO]
      proportions: [1.0, 1.0, 1.0, 1.0]
      mechanisms:
        GABA_A:
          tau_rise: 0.08
          tau_decay: 4.8
          e: -60
          g_unit: 0.001
          weight: 1.0
    OLM:   
      type: inhibitory
      sections: [apical]
      layers: [SLM]
      proportions: [1.0]
      mechanisms:
        GABA_A:
          tau_rise: 0.08
          tau_decay: 4.8
          e: -60
          g_unit: 0.001
          weight: 1.0
  OLM:
    PYR:
      type: excitatory
      sections: [apical, basal, basal]
      layers: [SLM, SR, SO]
      proportions: [1.0, 1.0, 1.0]
      mechanisms:
        AMPA:
          tau_rise: 0.5
          tau_decay: 3.0
          e: 0
          g_unit: 0.001
          weight: 1.0
    PVBC:   
      type: inhibitory
      sections: [basal, soma, apical]
      layers: [SO, SP, SR]
      proportions: [1.0, 1.0, 1.0]
      mechanisms:
        GABA_A:
          tau_rise: 0.08
          tau_decay: 4.8
          e: -60
          g_unit: 0.0001
          weight: 1.0<|MERGE_RESOLUTION|>--- conflicted
+++ resolved
@@ -18,17 +18,10 @@
           tau_rise: 0.5
           tau_decay: 3.0
           e: 0
-<<<<<<< HEAD
           g_unit: 0.0001
           weight: 1.0
         NMDA:
           g_unit: 0.0001
-=======
-          g_unit: 0.0025
-          weight: 1.0
-        NMDA:
-          g_unit: 0.0025
->>>>>>> ca329a3d
           weight: 1.0
     PYR:
       type: excitatory
@@ -55,11 +48,7 @@
           tau_rise: 0.30
           tau_decay: 6.2
           e: -60
-<<<<<<< HEAD
           g_unit: 0.0033
-=======
-          g_unit: 0.004
->>>>>>> ca329a3d
           weight: 1.0
     OLM:   
       type: inhibitory
@@ -71,11 +60,7 @@
           tau_rise: 0.50
           tau_decay: 9.0
           e: -60
-<<<<<<< HEAD
           g_unit: 0.0033
-=======
-          g_unit: 0.00175
->>>>>>> ca329a3d
           weight: 1.0
   PVBC:
     PYR:
