--- conflicted
+++ resolved
@@ -19,7 +19,6 @@
 commandlib = "^0.3.5"
 rbf = {git = "https://github.com/frthjf/RBF.git"}
 neuroh5 = {git = "https://github.com/soltesz-lab/neuroh5.git"}
-<<<<<<< HEAD
 Sphinx = {version = "^4.5.0", optional = true, extras = ["docs"]}
 pydata-sphinx-theme = {version = "0.9.0", optional = true, extras = ["docs"]}
 readthedocs-sphinx-search = {version = "^0.1.2", optional = true, extras = ["docs"]}
@@ -29,8 +28,6 @@
 sphinx-togglebutton = {version = "^0.3.1", optional = true, extras = ["docs"]}
 sphinx-copybutton = {version = "^0.5.0", optional = true, extras = ["docs"]}
 myst-nb = {version = "^0.15.0", optional = true, extras = ["docs"]}
-=======
->>>>>>> e68bcc6d
 sphinx-click = {version = "^4.3.0", optional = true}
 
 [tool.poetry.dev-dependencies]
@@ -47,7 +44,6 @@
 pytest-cov = "^3.0.0"
 
 [tool.poetry.extras]
-<<<<<<< HEAD
 docs = [
   "sphinx",
   "pydata-sphinx-theme",
@@ -60,9 +56,6 @@
   "sphinx-copybutton",
   "sphinx-click"
 ]
-=======
-docs = ["sphinx-click"]
->>>>>>> e68bcc6d
 
 [tool.poetry.scripts]
 # Main functions
@@ -89,10 +82,7 @@
 sample-cells = "scripts.analysis.sample_cells:main"
 show-h5types = "scripts.analysis.show_h5types:main"
 
-<<<<<<< HEAD
-=======
 
->>>>>>> e68bcc6d
 [build-system]
 requires = ["poetry_core>=1.0.0", "cython"]
 build-backend = "poetry.core.masonry.api"
