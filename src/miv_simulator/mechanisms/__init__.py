--- conflicted
+++ resolved
@@ -8,16 +8,6 @@
 
 from typing import Optional
 
-<<<<<<< HEAD
-
-def compile(source_directory: Optional[str] = None) -> str:
-    # attempt to automatically compile
-    if source_directory is None:
-        source_directory = os.path.join(
-            os.path.dirname(miv_simulator.__file__), "mechanisms"
-        )
-    compiled = os.path.join(source_directory, "compiled")
-=======
 def compile(force: bool = False) -> str:
     """
     Compile NEURON NMODL files
@@ -39,7 +29,6 @@
         # remove compiled directory
         remove_cmd = commandlib.Command("rm", "-rf")
         remove_cmd(compiled).run()
->>>>>>> 72865504
     if not os.path.isdir(compiled):
         print("Attempting to compile *.mod files via nrnivmodl")
         # move into compiled directory
