--- conflicted
+++ resolved
@@ -83,10 +83,6 @@
     src = comm.bcast(src, root=0)
 
     dll_path = os.path.join(src, "x86_64", ".libs", "libnrnmech.so")
-<<<<<<< HEAD
-
-=======
->>>>>>> 9ba29551
     assert os.path.exists(
         dll_path
     ), f"libnrnmech.so file is not found properly. {dll_path}"
