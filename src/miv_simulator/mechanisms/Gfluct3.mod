TITLE Fluctuating conductances

COMMENT
-----------------------------------------------------------------------------

	Fluctuating conductance model for synaptic bombardment
	======================================================

THEORY

  Synaptic bombardment is represented by a stochastic model containing
  two fluctuating conductances g_e(t) and g_i(t) descibed by:

     Isyn = g_e(t) * [V - E_e] + g_i(t) * [V - E_i]
     d g_e / dt = -(g_e - g_e0) / tau_e + sqrt(D_e) * Ft
     d g_i / dt = -(g_i - g_i0) / tau_i + sqrt(D_i) * Ft

  where E_e, E_i are the reversal potentials, g_e0, g_i0 are the average
  conductances, tau_e, tau_i are time constants, D_e, D_i are noise diffusion
  coefficients and Ft is a gaussian white noise of unit standard deviation.

  g_e and g_i are described by an Ornstein-Uhlenbeck (OU) stochastic process
  where tau_e and tau_i represent the "correlation" (if tau_e and tau_i are 
  zero, g_e and g_i are white noise).  The estimation of OU parameters can
  be made from the power spectrum:

     S(w) =  2 * D * tau^2 / (1 + w^2 * tau^2)

  and the diffusion coeffient D is estimated from the variance:

     D = 2 * sigma^2 / tau


NUMERICAL RESOLUTION

  The numerical scheme for integration of OU processes takes advantage 
  of the fact that these processes are gaussian, which led to an exact
  update rule independent of the time step dt (see Gillespie DT, Am J Phys 
  64: 225, 1996):

     x(t+dt) = x(t) * exp(-dt/tau) + A * N(0,1)

  where A = sqrt( D*tau/2 * (1-exp(-2*dt/tau)) ) and N(0,1) is a normal
  random number (avg=0, sigma=1)


IMPLEMENTATION

  This mechanism is implemented as a nonspecific current defined as a
  point process.
  
  Modified 4/7/2015 by Ted Carnevale 
  
  Uses events to control times at which conductances are updated, so
  this mechanism can be used with adaptive integration.  Produces
  exactly same results as original Gfluct2 does if h is set equal to
  dt by a hoc or Python statement and fixed dt integration is used.

  Modified 8/3/2016 by Michael Hines to work with CoreNEURON
  copy/paste/modify fragments from netstim.mod

PARAMETERS

  The mechanism takes the following parameters:

     E_e = 0  (mV)		: reversal potential of excitatory conductance
     E_i = -75 (mV)		: reversal potential of inhibitory conductance

     g_e0 = 0.0121 (umho)	: average excitatory conductance
     g_i0 = 0.0573 (umho)	: average inhibitory conductance

     std_e = 0.0030/2 (umho)	: standard dev of excitatory conductance
     std_i = 0.0066/2 (umho)	: standard dev of inhibitory conductance

     tau_e = 2.728 (ms)		: time constant of excitatory conductance
     tau_i = 10.49 (ms)		: time constant of inhibitory conductance


Gfluct2: conductance cannot be negative


REFERENCE

  Destexhe, A., Rudolph, M., Fellous, J-M. and Sejnowski, T.J.  
  Fluctuating synaptic conductances recreate in-vivo--like activity in
  neocortical neurons. Neuroscience 107: 13-24 (2001).

  (electronic copy available at http://cns.iaf.cnrs-gif.fr)


  A. Destexhe, 1999

-----------------------------------------------------------------------------
ENDCOMMENT




NEURON {
	POINT_PROCESS Gfluct3
	RANGE h, on, g_e, g_i, E_e, E_i, g_e0, g_i0, g_e1, g_i1
	RANGE std_e, std_i, tau_e, tau_i, D_e, D_i
	NONSPECIFIC_CURRENT i
	THREADSAFE
	BBCOREPOINTER donotuse
}

UNITS {
	(nA) = (nanoamp) 
	(mV) = (millivolt)
	(umho) = (micromho)
}

PARAMETER {
    
     on = 0
     h = 0.025 (ms) : interval at which conductances are to be updated
		    : for fixed dt simulation, should be an integer multiple of dt

     E_e = 0  (mV)		: reversal potential of excitatory conductance
     E_i = -75 (mV)		: reversal potential of inhibitory conductance

     g_e0 = 0.0121 (umho)	: average excitatory conductance
     g_i0 = 0.0573 (umho)	: average inhibitory conductance

     std_e = 0.0030 (umho)	: standard dev of excitatory conductance
     std_i = 0.0066 (umho)	: standard dev of inhibitory conductance

     tau_e = 2.728 (ms)		: time constant of excitatory conductance
     tau_i = 10.49 (ms)		: time constant of inhibitory conductance


}

ASSIGNED {
	v	(mV)		: membrane voltage
	i 	(nA)		: fluctuating current
	ival 	(nA)		: fluctuating current
	g_e	(umho)		: total excitatory conductance
	g_i	(umho)		: total inhibitory conductance
	g_e1	(umho)		: fluctuating excitatory conductance
	g_i1	(umho)		: fluctuating inhibitory conductance
	D_e	(umho umho /ms) : excitatory diffusion coefficient
	D_i	(umho umho /ms) : inhibitory diffusion coefficient
	exp_e
	exp_i
	amp_e	(umho)
	amp_i	(umho)
	donotuse
}

VERBATIM
#if NRNBBCORE /* running in CoreNEURON */

#define IFNEWSTYLE(arg) arg

#else /* running in NEURON */

/*
   1 means noiseFromRandom was called when _ran_compat was previously 0 .
   2 means noiseFromRandom123 was called when _ran_compat was
previously 0.
*/
static int _ran_compat; /* specifies the noise style for all instances */
#define IFNEWSTYLE(arg) if(_ran_compat == 2) { arg }

#endif /* running in NEURON */ 
ENDVERBATIM  

INITIAL {

	VERBATIM
	  if (_p_donotuse) {
	    /* only this style initializes the stream on finitialize */
	    IFNEWSTYLE(nrnran123_setseq((nrnran123_State*)_p_donotuse, 0, 0);)
	  }
	ENDVERBATIM

	g_e1 = 0
	g_i1 = 0
	if(tau_e != 0) {
		D_e = 2 * std_e * std_e / tau_e
		exp_e = exp(-h/tau_e)
		amp_e = std_e * sqrt( (1-exptrap(1, -2*h/tau_e)) )
	}
	if(tau_i != 0) {
		D_i = 2 * std_i * std_i / tau_i
		exp_i = exp(-h/tau_i)
		amp_i = std_i * sqrt( (1-exptrap(2, -2*h/tau_i)) )
	    }
       if ((tau_e != 0) || (tau_i != 0)) {
	   net_send(h, 1)
       }
}

<<<<<<< HEAD
=======
VERBATIM
#include "nrnran123.h"
ENDVERBATIM

>>>>>>> 9e8b0c93
FUNCTION mynormrand(mean, std) {
VERBATIM
	if (_p_donotuse) {
		// corresponding hoc Random distrubution must be Random.normal(0,1)
		double x;
#if !NRNBBCORE
		if (_ran_compat == 2) {
			x = nrnran123_normal((nrnran123_State*)_p_donotuse);
		}else{		
			x = nrn_random_pick((Rand*)_p_donotuse);
		}
#else
		#pragma acc routine(nrnran123_normal) seq
		x = nrnran123_normal((nrnran123_State*)_p_donotuse);
#endif
		x = _lmean + _lstd*x;
		return x;
	}
#if !NRNBBCORE
ENDVERBATIM
	mynormrand = normrand(mean, std)
VERBATIM
#endif
ENDVERBATIM
}

:BEFORE BREAKPOINT {
PROCEDURE foo() {
	if (on > 0) {
		g_e = g_e0 + g_e1
		if (g_e < 0) { g_e = 0 }
		g_i = g_i0 + g_i1
		if (g_i < 0) { g_i = 0 }
		ival = g_e * (v - E_e) + g_i * (v - E_i)
	} else {
		ival = 0
	}
	
	:printf("on = %g t = %g v = %g i = %g g_e = %g g_i = %g E_e = %g E_i = %g\n", on, t, v, i, g_e, g_i, E_e, E_i)
    }


BREAKPOINT {
      foo()
      i = ival   
    }


PROCEDURE oup() {		: use Scop function normrand(mean, std_dev)
   if(tau_e!=0) {
	g_e1 =  exp_e * g_e1 + amp_e * mynormrand(0,1)
   }
   if(tau_i!=0) {
	g_i1 =  exp_i * g_i1 + amp_i * mynormrand(0,1)
   }
}


PROCEDURE new_seed(seed) {		: procedure to set the seed
VERBATIM
#if !NRNBBCORE
ENDVERBATIM
	set_seed(seed)
	VERBATIM
	  printf("Setting random generator with seed = %g\n", _lseed);
	ENDVERBATIM
VERBATIM  
#endif
ENDVERBATIM
}

PROCEDURE noiseFromRandom() {
VERBATIM
#if !NRNBBCORE
 {
	Rand** pv = (Rand**)(&_p_donotuse);
	if (_ran_compat == 2) {
		fprintf(stderr, "Gfluct3.noiseFromRandom123 was previously called\n");
		assert(0);
	} 
	_ran_compat = 1;
	if (ifarg(1)) {
		*pv = nrn_random_arg(1);
	}else{
		*pv = (Rand*)0;
	}
 }
#endif
ENDVERBATIM
}

PROCEDURE noiseFromRandom123() {
VERBATIM
#if !NRNBBCORE
 {
	nrnran123_State** pv = (nrnran123_State**)(&_p_donotuse);
	if (_ran_compat == 1) {
		fprintf(stderr, "Gfluct3.noiseFromRandom was previously called\n");
		assert(0);
	}
	_ran_compat = 2;
	if (*pv) {
		nrnran123_deletestream(*pv);
		*pv = (nrnran123_State*)0;
	}
	if (ifarg(3)) {
		*pv = nrnran123_newstream3((uint32_t)*getarg(1), (uint32_t)*getarg(2), (uint32_t)*getarg(3));
	}else if (ifarg(2)) {
		*pv = nrnran123_newstream((uint32_t)*getarg(1), (uint32_t)*getarg(2));
	}
 }
#endif
ENDVERBATIM
}

NET_RECEIVE (w) {
    if (flag==1) {
	oup()
	net_send(h, 1)
    }
}


FUNCTION exptrap(loc,x) {
  if (x>=700.0) {
    :printf("exptrap Gfluct3 [%f]: x = %f\n", loc, x)
    exptrap = exp(700.0)
  } else {
    exptrap = exp(x)
  }
}

VERBATIM
static void bbcore_write(double* x, int* d, int* xx, int *offset, _threadargsproto_) {
	/* error if using the legacy normrand */
	if (!_p_donotuse) {
		fprintf(stderr, "Gfluct3: cannot use the legacy normrand generator for the random stream.\n");
		assert(0);
	}
	if (d) {
		uint32_t* di = ((uint32_t*)d) + *offset;
#if !NRNBBCORE
		if (_ran_compat == 1) { 
			char which;
			Rand** pv = (Rand**)(&_p_donotuse);
			/* error if not using Random123 generator */
			if (!nrn_random_isran123(*pv, di, di+1, di+2)) {
				fprintf(stderr, "Gfluct3: Random123 generator is required\n");
				assert(0);
			}
			/* because coreneuron psolve may not start at t=0 also need the sequence */
			nrn_random123_getseq(*pv, di+3, &which);
			di[4] = (int)which;
		}else{
#else
	{
#endif
			char which;
			nrnran123_State** pv = (nrnran123_State**)(&_p_donotuse);
			nrnran123_getids3(*pv, di, di+1, di+2);
			nrnran123_getseq(*pv, di+3, &which);
			di[4] = (int)which;
		}
		/*printf("Gfluct3 bbcore_write %d %d %d %d %d\n", di[0], di[1], di[2], di[3], di[4]);*/
	}
	*offset += 5;
}

static void bbcore_read(double* x, int* d, int* xx, int* offset, _threadargsproto_) {
	uint32_t* di = ((uint32_t*)d) + *offset;
	nrnran123_State** pv = (nrnran123_State**)(&_p_donotuse);
#if !NRNBBCORE
	assert(_ran_compat == 2);
#endif
	if (pv) {
		nrnran123_deletestream(*pv);
	}
	*pv = nrnran123_newstream3(di[0], di[1], di[2]);
	nrnran123_setseq(*pv, di[3], (char)di[4]);
	*offset += 5;
}
ENDVERBATIM
<|MERGE_RESOLUTION|>--- conflicted
+++ resolved
@@ -193,13 +193,10 @@
        }
 }
 
-<<<<<<< HEAD
-=======
 VERBATIM
 #include "nrnran123.h"
 ENDVERBATIM
 
->>>>>>> 9e8b0c93
 FUNCTION mynormrand(mean, std) {
 VERBATIM
 	if (_p_donotuse) {
