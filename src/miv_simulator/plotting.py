from typing import List, Optional, Any, Tuple
import copy
import sys
import time
from collections import defaultdict
from mpi4py import MPI
import matplotlib as mpl
import matplotlib.cm as cm
import matplotlib.pyplot as plt
import numpy as np
from matplotlib import gridspec
from matplotlib.colors import BoundaryNorm
from matplotlib.offsetbox import AnchoredText
from matplotlib.ticker import MaxNLocator
from matplotlib.animation import FuncAnimation, writers
from miv_simulator import cells, spikedata, statedata, stimulus, synapses
from miv_simulator.volume import network_volume
from miv_simulator.env import Env
from miv_simulator.utils import (
    Struct,
    apply_filter,
    butter_bandpass_filter,
    get_module_logger,
    make_geometric_graph,
    signal_power_spectrogram,
    signal_psd,
    zip_longest,
    add_bins,
    update_bins,
    finalize_bins,
    get_low_pass_filtered_trace,
)
from miv_simulator.utils.neuron import h, interplocs
from mpl_toolkits.axes_grid1 import make_axes_locatable
from neuroh5.io import (
    read_cell_attributes,
    read_population_names,
    read_population_ranges,
    NeuroH5ProjectionGen,
    bcast_cell_attributes,
)
from scipy import interpolate, ndimage, signal

if hasattr(h, "nrnmpi_init"):
    h.nrnmpi_init()

# This logger will inherit its settings from the root logger, created in miv_simulator.env
logger = get_module_logger(__name__)

# Default figure configuration
default_fig_options = Struct(
    figFormat="png",
    lw=2,
    figSize=(10, 8),
    fontSize=14,
    saveFig=None,
    showFig=True,
    colormap="jet",
    saveFigDir=None,
)

dflt_colors = [
    "#009BFF",
    "#E85EBE",
    "#00FF00",
    "#0000FF",
    "#FF0000",
    "#01FFFE",
    "#FFA6FE",
    "#FFDB66",
    "#006401",
    "#010067",
    "#95003A",
    "#007DB5",
    "#FF00F6",
    "#FFEEE8",
    "#774D00",
    "#90FB92",
    "#0076FF",
    "#D5FF00",
    "#FF937E",
    "#6A826C",
    "#FF029D",
    "#FE8900",
    "#7A4782",
    "#7E2DD2",
    "#85A900",
    "#FF0056",
    "#A42400",
    "#00AE7E",
    "#683D3B",
    "#BDC6FF",
    "#263400",
    "#BDD393",
    "#00B917",
    "#9E008E",
    "#001544",
    "#C28C9F",
    "#FF74A3",
    "#01D0FF",
    "#004754",
    "#E56FFE",
    "#788231",
    "#0E4MIV",
    "#91D0CB",
    "#BE9970",
    "#968AE8",
    "#BB8800",
    "#43002C",
    "#DEFF74",
    "#00FFC6",
    "#FFE502",
    "#620E00",
    "#008F9C",
    "#98FF52",
    "#7544B1",
    "#B500FF",
    "#00FF78",
    "#FF6E41",
    "#005F39",
    "#6B6882",
    "#5FAD4E",
    "#A75740",
    "#A5FFD2",
    "#FFB167",
]

rainbow_colors = [
    "#9400D3",
    "#4B0082",
    "#00FF00",
    "#FFFF00",
    "#FF7F00",
    "#FF0000",
]

raster_colors = [
    "#8dd3c7",
    "#ffed6f",
    "#bebada",
    "#fb8072",
    "#80b1d3",
    "#fdb462",
    "#b3de69",
    "#fccde5",
    "#d9d9d9",
    "#bc80bd",
    "#ccebc5",
]


def hex2rgb(hexcode):
    if hasattr(hexcode, "decode"):
        return tuple(
            float(b) / 255.0 for b in map(ord, hexcode[1:].decode("hex"))
        )
    else:
        import codecs

        bhexcode = bytes(hexcode[1:], "utf-8")
        return tuple(float(b) / 255.0 for b in codecs.decode(bhexcode, "hex"))


def show_figure():
    plt.show()


def close_figure(fig):
    plt.close(fig)


def save_figure(file_name_prefix, fig=None, **kwargs):
    """

    :param file_name_prefix:
    :param fig: :class:'plt.Figure'
    :param kwargs: dict
    """
    fig_options = copy.copy(default_fig_options)
    fig_options.update(kwargs)
    fig_file_path = f"{file_name_prefix}.{fig_options.figFormat}"
    if fig_options.saveFigDir is not None:
        fig_file_path = f"{fig_options.saveFigDir}/{fig_file_path}"
    if fig is not None:
        fig.savefig(fig_file_path)
    else:
        plt.savefig(fig_file_path)


def plot_graph(
    x, y, z, start_idx, end_idx, edge_scalars=None, edge_color=None, **kwargs
):
    """
    Shows graph edges using Mayavi

    Parameters
    ----------
        x: ndarray
            x coordinates of the points
        y: ndarray
            y coordinates of the points
        z: ndarray
            z coordinates of the points
        edge_scalars: ndarray, optional
            optional data to give the color of the edges.
        kwargs:
            extra keyword arguments are passed to quiver3d.
    """
    from mayavi import mlab

    if edge_color is not None:
        kwargs["color"] = edge_color
    vec = mlab.quiver3d(
        x[start_idx],
        y[start_idx],
        z[start_idx],
        x[end_idx] - x[start_idx],
        y[end_idx] - y[start_idx],
        z[end_idx] - z[start_idx],
        scalars=edge_scalars,
        scale_factor=1,
        mode="2ddash",
        **kwargs,
    )
    b = mlab.points3d(x[0], y[0], z[0], mode="cone", scale_factor=3, **kwargs)
    if edge_scalars is not None:
        vec.glyph.color_mode = "color_by_scalar"
        cb = mlab.colorbar(vec, label_fmt="%.1f")
        cb.label_text_property.font_size = 14
    return vec


def clean_axes(axes, left=True, right=False):
    """
    Remove top and right axes from pyplot axes object.
    :param axes: list of pyplot.Axes
    :param top: bool
    :param left: bool
    :param right: bool
    """
    if not type(axes) in [np.ndarray, list]:
        axes = [axes]
    elif type(axes) == np.ndarray:
        axes = axes.flatten()
    for axis in axes:
        axis.tick_params(direction="out")
        axis.spines["top"].set_visible(False)
        if not right:
            axis.spines["right"].set_visible(False)
        if not left:
            axis.spines["left"].set_visible(False)
        axis.get_xaxis().tick_bottom()
        axis.get_yaxis().tick_left()


def plot_spatial_bin_graph(graph_dict, **kwargs):
    import hiveplot as hv

    edge_dflt_colors = ["red", "crimson", "coral", "purple"]

    fig_options = copy.copy(default_fig_options)
    fig_options.update(kwargs)

    label = graph_dict["label"]
    GU = graph_dict["U graph"]

    destination = graph_dict["destination"]
    sources = graph_dict["sources"]

    nodes = {}
    nodes[destination] = [(s, d) for s, d in GU.nodes() if s == destination]
    for source in sources:
        nodes[source] = [(s, d) for s, d in GU.nodes() if s == source]

    snodes = {}
    for group, nodelist in nodes.items():
        snodes[group] = sorted(nodelist)

    edges = {}
    for source in sources:
        edges[source] = [
            (u, v, d) for u, v, d in GU.edges(data=True) if v[0] == source
        ]

    nodes_cmap = dict()
    nodes_cmap[destination] = "blue"
    for i, source in enumerate(sources):
        nodes_cmap[source] = raster_colors[i]

    edges_cmap = dict()
    for i, source in enumerate(sources):
        edges_cmap[source] = dflt_colors[i]

    hvpl = hv.HivePlot(snodes, edges, nodes_cmap, edges_cmap)
    hvpl.draw()

    filename = f"{label}.{fig_options.figFormat}"
    plt.savefig(filename)


def plot_coordinates(
    coords_path,
    population,
    namespace,
    index=0,
    graph_type="scatter",
    bin_size=0.01,
    xyz=False,
    **kwargs,
):
    """
    Plot coordinates

    :param coords_path:
    :param namespace:
    :param population:

    """
    fig_options = copy.copy(default_fig_options)
    fig_options.update(kwargs)

    soma_coords = read_cell_attributes(
        coords_path, population, namespace=namespace
    )

    fig = plt.figure(1, figsize=plt.figaspect(1.0) * 2.0)
    ax = plt.gca()

    coord_U = {}
    coord_V = {}
    if xyz:
        for k, v in soma_coords:
            coord_U[k] = v["X Coordinate"][index]
            coord_V[k] = v["Y Coordinate"][index]
    else:
        for k, v in soma_coords:
            coord_U[k] = v["U Coordinate"][index]
            coord_V[k] = v["V Coordinate"][index]

    coord_U_array = np.asarray([coord_U[k] for k in sorted(coord_U.keys())])
    coord_V_array = np.asarray([coord_V[k] for k in sorted(coord_V.keys())])

    x_min = np.min(coord_U_array)
    x_max = np.max(coord_U_array)
    y_min = np.min(coord_V_array)
    y_max = np.max(coord_V_array)

    dx = int((x_max - x_min) / bin_size)
    dy = int((y_max - y_min) / bin_size)

    if graph_type == "scatter":
        ax.scatter(coord_U_array, coord_V_array, alpha=0.1, linewidth=0)
        ax.axis([x_min, x_max, y_min, y_max])
    elif graph_type == "histogram2d":
        (H, xedges, yedges) = np.histogram2d(
            coord_U_array, coord_V_array, bins=[dx, dy]
        )
        X, Y = np.meshgrid(xedges, yedges)
        Hint = H[:-1, :-1]
        levels = MaxNLocator(nbins=25).tick_values(Hint.min(), Hint.max())
        cmap = plt.get_cmap("jet")
        norm = BoundaryNorm(levels, ncolors=cmap.N, clip=True)
        p = ax.contourf(
            X[:-1, :-1] + (bin_size / 2),
            Y[:-1, :-1] + (bin_size / 2),
            H.T,
            levels=levels,
            cmap=cmap,
        )
        fig.colorbar(p, ax=ax, shrink=0.5, aspect=20)
    else:
        raise ValueError(f"Unknown graph type {graph_type}")

    if xyz:
        ax.set_xlabel("X coordinate (um)", fontsize=fig_options.fontSize)
        ax.set_ylabel("Y coordinate (um)", fontsize=fig_options.fontSize)
    else:
        ax.set_xlabel(
            "U coordinate (septal - temporal)", fontsize=fig_options.fontSize
        )
        ax.set_ylabel(
            "V coordinate (supra - infrapyramidal)",
            fontsize=fig_options.fontSize,
        )

    ax.set_title(
        f"Coordinate distribution for population: {population}",
        fontsize=fig_options.fontSize,
    )

    if fig_options.saveFig:
        if isinstance(fig_options.saveFig, str):
            filename = fig_options.saveFig
        else:
            filename = f"{population} Coordinates.{fig_options.figFormat}"
            plt.savefig(filename)

    if fig_options.showFig:
        show_figure()

    return ax


def plot_coords_in_volume(
    populations,
    coords_path,
    coords_namespace,
    config,
    scale=25.0,
    subpopulation=-1,
    subvol=False,
    verbose=False,
    mayavi=False,
    config_prefix="",
):
    from miv_simulator.geometry.geometry import get_total_extents

    env = Env(config=config, config_prefix=config_prefix)

    rotate = env.geometry["Parametric Surface"]["Rotation"]
    layer_extents = env.geometry["Parametric Surface"]["Layer Extents"]
    rotate = env.geometry["Parametric Surface"]["Rotation"]

    (extent_u, extent_v, extent_l) = get_total_extents(layer_extents)

    logger.info("Reading coordinates...")

    pop_min_extent = None
    pop_max_extent = None

    xcoords = []
    ycoords = []
    zcoords = []
    cmap = cm.get_cmap("Dark2")
    cmap_range = np.linspace(0, 1, num=len(populations))

    colors = []
    for pop_id, population in enumerate(populations):
        coords = read_cell_attributes(
            coords_path, population, namespace=coords_namespace
        )

        count = 0
        cxcoords = []
        cycoords = []
        czcoords = []
        for k, v in coords:
            count += 1
            cxcoords.append(v["X Coordinate"][0])
            cycoords.append(v["Y Coordinate"][0])
            czcoords.append(v["Z Coordinate"][0])
        if subpopulation > -1 and count > subpopulation:
            ridxs = np.random.choice(
                np.arange(len(cxcoords)), replace=False, size=subpopulation
            )
            cxcoords = list(np.asarray(cxcoords)[ridxs])
            cycoords = list(np.asarray(cycoords)[ridxs])
            czcoords = list(np.asarray(czcoords)[ridxs])

        colors += [cmap(cmap_range[pop_id]) for _ in range(len(cxcoords))]
        xcoords += cxcoords
        ycoords += cycoords
        zcoords += czcoords
        logger.info(f"Read {count} coordinates...")

        pop_distribution = env.geometry["Cell Distribution"][population]
        pop_layers = []
        for layer in pop_distribution:
            num_layer = pop_distribution[layer]
            if num_layer > 0:
                pop_layers.append(layer)

                if pop_min_extent is None:
                    pop_min_extent = np.asarray(layer_extents[layer][0])
                else:
                    pop_min_extent = np.minimum(
                        pop_min_extent, np.asarray(layer_extents[layer][0])
                    )

                if pop_max_extent is None:
                    pop_max_extent = np.asarray(layer_extents[layer][1])
                else:
                    pop_max_extent = np.maximum(
                        pop_min_extent, np.asarray(layer_extents[layer][1])
                    )

    pts = np.concatenate(
        (
            np.asarray(xcoords).reshape(-1, 1),
            np.asarray(ycoords).reshape(-1, 1),
            np.asarray(zcoords).reshape(-1, 1),
        ),
        axis=1,
    )

    if mayavi:
        from mayavi import mlab
    else:
        import matplotlib.pyplot as plt

    logger.info("Plotting coordinates...")
    if mayavi:
        mlab.points3d(*pts.T, color=(1, 1, 0), scale_factor=scale)
    else:
        fig = plt.figure()
        ax = fig.add_subplot(111, projection="3d")
        ax.scatter(*pts.T, c=colors, s=int(scale))

    logger.info("Constructing volume...")
    from miv_simulator.volume import make_network_volume

    if subvol:
        subvol = make_network_volume(
            (pop_min_extent[0], pop_max_extent[0]),
            (pop_min_extent[1], pop_max_extent[1]),
            (pop_min_extent[2], pop_max_extent[2]),
            resolution=[3, 3, 3],
            rotate=rotate,
        )
    else:
        vol = make_network_volume(
            (extent_u[0], extent_u[1]),
            (extent_v[0], extent_v[1]),
            (extent_l[0], extent_l[1]),
            resolution=[3, 3, 3],
            rotate=rotate,
        )

    logger.info("Plotting volume...")

    if subvol:
        if mayavi:
            subvol.mplot_surface(color=(0, 0.4, 0), opacity=0.33)
        else:
            subvol.mplot_surface(color="k", alpha=0.33, figax=[fig, ax])
    else:
        if mayavi:
            vol.mplot_surface(color=(0, 1, 0), opacity=0.33)
        else:
            vol.mplot_surface(color="k", alpha=0.33, figax=[fig, ax])
    if mayavi:
        mlab.show()
    else:
        ax.view_init(-90, 0)
        plt.show()
        return fig


def plot_cell_tree(
    population,
    gid,
    tree_dict,
    line_width=1.0,
    sample=0.05,
    color_edge_scalars=True,
    mst=False,
    conn_loc=True,
    mayavi=False,
    **kwargs,
):
    import networkx as nx

    fig_options = copy.copy(default_fig_options)
    fig_options.update(kwargs)

    xcoords = tree_dict["x"]
    ycoords = tree_dict["y"]
    zcoords = tree_dict["z"]
    swc_type = tree_dict["swc_type"]
    layer = tree_dict["layer"]
    secnodes = tree_dict["section_topology"]["nodes"]
    src = tree_dict["section_topology"]["src"]
    dst = tree_dict["section_topology"]["dst"]
    loc = tree_dict["section_topology"]["loc"]

    x = xcoords.reshape(
        -1,
    )
    y = ycoords.reshape(
        -1,
    )
    z = zcoords.reshape(
        -1,
    )

    edges = []
    for sec, nodes in secnodes.items():
        for i in range(1, len(nodes)):
            srcnode = nodes[i - 1]
            dstnode = nodes[i]
            edges.append((srcnode, dstnode))

    loc_x = []
    loc_y = []
    loc_z = []
    for s, d, l in zip(src, dst, loc):
        srcnode = secnodes[s][l]
        dstnode = secnodes[d][0]
        edges.append((srcnode, dstnode))
        loc_x.append(x[srcnode])
        loc_y.append(y[srcnode])
        loc_z.append(z[srcnode])

    conn_loc_x = np.asarray(loc_x, dtype=np.float64)
    conn_loc_y = np.asarray(loc_y, dtype=np.float64)
    conn_loc_z = np.asarray(loc_z, dtype=np.float64)

    # Make a NetworkX graph out of our point and edge data
    g = make_geometric_graph(x, y, z, edges)

    edges = g.edges
    # Compute minimum spanning tree using networkx
    # nx.mst returns an edge generator
    if mst:
        edges = nx.minimum_spanning_tree(g).edges(data=True)

    edge_array = np.array(list(edges)).T
    start_idx = edge_array[0, :]
    end_idx = edge_array[1, :]

    start_idx = start_idx.astype(np.int_)
    end_idx = end_idx.astype(np.int_)
    if color_edge_scalars:
        edge_scalars = z[start_idx]
        edge_color = None
    else:
        edge_scalars = None
        edge_color = hex2rgb(rainbow_colors[gid % len(rainbow_colors)])

    if mayavi:
        from mayavi import mlab

        mlab.figure(bgcolor=(0, 0, 0))
        fig = mlab.gcf()

        # Plot this with Mayavi
        g = plot_graph(
            x,
            y,
            z,
            start_idx,
            end_idx,
            edge_scalars=edge_scalars,
            edge_color=edge_color,
            opacity=0.8,
            colormap="summer",
            line_width=line_width,
            figure=fig,
        )

        if conn_loc:
            conn_pts = mlab.points3d(
                conn_loc_x,
                conn_loc_y,
                conn_loc_z,
                figure=fig,
                mode="2dcross",
                colormap="copper",
                scale_factor=10,
            )

        fig.scene.x_plus_view()
        if fig_options.saveFig:
            mlab.savefig(
                f"{population}_{gid}_cell_tree.x3d",
                figure=fig,
                magnification=10,
            )
        if fig_options.showFig:
            mlab.show()

    else:
        fig = plt.figure(figsize=fig_options.figSize)
        ax = fig.add_subplot(projection="3d")

        layer_set = set(layer)
        sct = ax.scatter(
            x,
            y,
            zs=z,
            c=layer,
            alpha=0.7,
        )
        # produce a legend with the unique colors from the scatter
        legend_elements = sct.legend_elements()
        layer_legend = ax.legend(
            *legend_elements, loc="upper right", title="Layer"
        )
        ax.add_artist(layer_legend)

        for i, j in g.edges:
            e_x = (x[i], x[j])
            e_y = (y[i], y[j])
            e_z = (z[i], z[j])

            ax.plot(e_x, e_y, e_z, c="black", alpha=0.5)
            ax.view_init(30)
            ax.set_axis_off

        if fig_options.saveFig:
            if isinstance(fig_options.saveFig, str):
                filename = fig_options.saveFig
            else:
                filename = (
                    f"{population}_{gid}_cell_tree.{fig_options.figFormat}"
                )
            plt.savefig(filename)
            print(f"Save figure: {filename}")

        if fig_options.showFig:
            show_figure()

    # return fig


## Plot spike raster
def plot_spike_raster(
    input_path,
    namespace_id,
    include=["eachPop"],
    time_range=None,
    time_variable="t",
    max_spikes=int(1e6),
    labels="legend",
    pop_rates=True,
    spike_hist=None,
    spike_hist_bin=5,
    include_artificial=True,
    marker=".",
    **kwargs,
):
    """
    Raster plot of network spike times. Returns the figure handle.

    input_path: file with spike data
    namespace_id: attribute namespace for spike events
    time_range ([start:stop]): Time range of spikes shown; if None shows all (default: None)
    time_variable: Name of variable containing spike times (default: 't')
    max_spikes (int): maximum number of spikes that will be plotted  (default: 1e6)
    labels = ('legend', 'overlay'): Show population labels in a legend or overlayed on one side of raster (default: 'legend')
    pop_rates = (True|False): Include population rates (default: False)
    spike_hist (None|'overlay'|'subplot'): overlay line over raster showing spike histogram (spikes/bin) (default: False)
    spike_hist_bin (int): Size of bin in ms to use for histogram (default: 5)
    marker (char): Marker for each spike (default: '|')
    """

    fig_options = copy.copy(default_fig_options)
    fig_options.update(kwargs)

    mpl.rcParams["font.size"] = fig_options.fontSize

    (population_ranges, N) = read_population_ranges(input_path)
    population_names = read_population_names(input_path)

    total_num_cells = 0
    pop_num_cells = {}
    pop_start_inds = {}
    for k in population_names:
        pop_start_inds[k] = population_ranges[k][0]
        pop_num_cells[k] = population_ranges[k][1]
        total_num_cells += population_ranges[k][1]

    include = list(include)
    # Replace 'eachPop' with list of populations
    if "eachPop" in include:
        include.remove("eachPop")
        for pop in population_names:
            include.append(pop)

    # sort according to start index
    include.sort(key=lambda x: pop_start_inds[x])

    spkdata = spikedata.read_spike_events(
        input_path,
        include,
        namespace_id,
        include_artificial=include_artificial,
        spike_train_attr_name=time_variable,
        time_range=time_range,
    )

    spkpoplst = spkdata["spkpoplst"]
    spkindlst = spkdata["spkindlst"]
    spktlst = spkdata["spktlst"]
    num_cell_spks = spkdata["num_cell_spks"]
    pop_active_cells = spkdata["pop_active_cells"]
    tmin = spkdata["tmin"]
    tmax = spkdata["tmax"]
    fraction_active = {
        pop_name: float(len(pop_active_cells[pop_name]))
        / float(pop_num_cells[pop_name])
        for pop_name in include
    }

    time_range = [tmin, tmax]

    # Calculate spike histogram if requested
    if spike_hist:
        all_spkts = []
        sphist_x = None
        sphist_y = None
        bin_edges = None
        if len(spktlst) > 0:
            all_spkts = np.concatenate(
                [np.concatenate(lst, axis=0) for lst in spktlst]
            )
            sphist_y, bin_edges = np.histogram(
                all_spkts,
                bins=np.arange(time_range[0], time_range[1], spike_hist_bin),
            )
            sphist_x = bin_edges[:-1] + (spike_hist_bin / 2)
        else:
            spike_hist = None

    maxN = 0
    minN = N

    avg_rates = {}
    tsecs = (time_range[1] - time_range[0]) / 1e3
    for i, pop_name in enumerate(spkpoplst):
        pop_num = len(pop_active_cells[pop_name])
        maxN = max(maxN, max(pop_active_cells[pop_name]))
        minN = min(minN, min(pop_active_cells[pop_name]))
        if pop_num > 0:
            if num_cell_spks[pop_name] == 0:
                avg_rates[pop_name] = 0
            else:
                avg_rates[pop_name] = (
                    num_cell_spks[pop_name] / pop_num
                ) / tsecs

    pop_colors = {
        pop_name: dflt_colors[ipop % len(raster_colors)]
        for ipop, pop_name in enumerate(spkpoplst)
    }

    pop_spk_dict = {
        pop_name: (pop_spkinds, pop_spkts)
        for (pop_name, pop_spkinds, pop_spkts) in zip(
            spkpoplst, spkindlst, spktlst
        )
    }

    n_subplots = 1
    if spike_hist is None:
        n_subplots = max(len(spkpoplst), 1)
        fig, axes = plt.subplots(
            nrows=n_subplots, sharex=True, figsize=fig_options.figSize
        )
    elif spike_hist == "subplot":
        n_subplots = max(len(spkpoplst), 1) + 1
        fig, axes = plt.subplots(
            nrows=n_subplots,
            sharex=True,
            figsize=fig_options.figSize,
            gridspec_kw={"height_ratios": [1] * len(spkpoplst) + [2]},
        )
    fig.suptitle("Spike Raster", fontsize=fig_options.fontSize)

    sctplots = []

    if n_subplots == 1:
        axes = [axes]

    for i, pop_name in enumerate(spkpoplst):
        if pop_name not in pop_spk_dict:
            continue

        pop_spkinds, pop_spkts = pop_spk_dict[pop_name]

        if max_spikes is not None:
            if int(max_spikes) < len(pop_spkinds):
                logger.info(
                    f"Loading only randomly sampled {max_spikes} out of {len(pop_spkts)} spikes for population {pop_name}"
                )
                sample_inds = np.random.randint(
                    0, len(pop_spkinds) - 1, size=int(max_spikes)
                )
                pop_spkts = pop_spkts[sample_inds]
                pop_spkinds = pop_spkinds[sample_inds]

        sct = None
        if len(pop_spkinds) > 0:
            sct = axes[i].scatter(
                pop_spkts,
                pop_spkinds,
                s=1,
                linewidths=fig_options.lw,
                marker=marker,
                c=pop_colors[pop_name],
                alpha=0.5,
                label=pop_name,
            )

        axes[i].spines["top"].set_visible(False)
        axes[i].spines["bottom"].set_visible(False)
        axes[i].spines["left"].set_visible(False)
        axes[i].spines["right"].set_visible(False)
        sctplots.append(sct)

        N = pop_num_cells[pop_name]
        S = pop_start_inds[pop_name]
        axes[i].set_ylim(S, S + N - 1)

    lgd_info = [
        (
            100.0 * fraction_active.get(pop_name, 0.0),
            avg_rates.get(pop_name, 0.0),
        )
        for pop_name in spkpoplst
    ]

    # set raster plot y tick labels to the middle of the index range for each population
    for pop_name, a in zip_longest(spkpoplst, fig.axes):
        if pop_name not in pop_active_cells:
            continue
        if a is None:
            continue
        if len(pop_active_cells[pop_name]) > 0:
            maxN = max(pop_active_cells[pop_name])
            minN = min(pop_active_cells[pop_name])
            loc = pop_start_inds[pop_name] + 0.5 * (maxN - minN)
            yaxis = a.get_yaxis()
            yaxis.set_ticks([loc])
            yaxis.set_ticklabels([pop_name])
            yaxis.set_tick_params(length=0)
            a.get_xaxis().set_tick_params(length=0)

    if spike_hist:
        # Plot spike histogram
        pch = interpolate.pchip(sphist_x, sphist_y)
        res_npts = int(sphist_x.max() - sphist_x.min())
        sphist_x_res = np.linspace(
            sphist_x.min(), sphist_x.max(), res_npts, endpoint=True
        )
        sphist_y_res = pch(sphist_x_res)

        if spike_hist == "overlay":
            ax2 = axes[-1].twinx()
            ax2.plot(sphist_x_res, sphist_y_res, linewidth=0.5)
            ax2.set_ylabel(
                "Spike count", fontsize=fig_options.fontSize
            )  # add yaxis label in opposite side
            ax2.set_xlim(time_range)
        elif spike_hist == "subplot":
            ax2 = axes[-1]
            ax2.bar(sphist_x_res, sphist_y_res, linewidth=1.0)
            ax2.set_xlabel("Time (ms)", fontsize=fig_options.fontSize)
            ax2.set_ylabel("Spikes", fontsize=fig_options.fontSize)
            ax2.set_xlim(time_range)

    #    locator=MaxNLocator(prune='both', nbins=10)
    #    ax2.xaxis.set_major_locator(locator)

    if labels == "legend":
        # Shrink axes by 15%
        if n_subplots > 1:
            for ax in axes:
                box = ax.get_position()
                ax.set_position([box.x0, box.y0, box.width * 0.85, box.height])
        if pop_rates:
            lgd_labels = [
                f"{pop_name} ({info[0]:.02f}% active; {info[1]:.3g} Hz)"
                for pop_name, info in zip_longest(spkpoplst, lgd_info)
            ]
        else:
            lgd_labels = [
                f"{pop_name} ({info[0]:.02f}% active)"
                for pop_name, info in zip_longest(spkpoplst, lgd_info)
            ]
        # Add legend
        lgd = fig.legend(
            sctplots,
            lgd_labels,
            loc="center right",
            fontsize="small",
            scatterpoints=1,
            markerscale=5.0,
            bbox_to_anchor=(1.002, 0.5),
            bbox_transform=plt.gcf().transFigure,
        )
        fig.artists.append(lgd)

    elif labels == "overlay":
        if pop_rates:
            lgd_labels = [
                f"{pop_name} ({info[0]:.02f}% active; {info[1]:.3g} Hz)"
                for pop_name, info in zip_longest(spkpoplst, lgd_info)
            ]
        else:
            lgd_labels = [
                f"{pop_name} ({info[0]:.02f}% active)"
                for pop_name, info in zip_longest(spkpoplst, lgd_info)
            ]
        for i, lgd_label in enumerate(lgd_labels):
            at = AnchoredText(
                pop_name + " " + lgd_label,
                loc="upper right",
                borderpad=0.01,
                prop=dict(size=fig_options.fontSize),
            )
            axes[i].add_artist(at)
        max_label_len = max(len(l) for l in lgd_labels)

    elif labels == "yticks":
        for pop_name, info, a in zip_longest(spkpoplst, lgd_info, fig.axes):
            if a is None or info is None:
                continue

            if pop_rates:
                label = f"{info[0]:.02f}%\n{info[1]:.2g} Hz"
            else:
                label = f"{info[0]:.02f}%\n"

            maxN = max(pop_active_cells[pop_name])
            minN = min(pop_active_cells[pop_name])
            loc = pop_start_inds[pop_name] + 0.5 * (maxN - minN)
            a.set_yticks([loc, loc])
            a.set_yticklabels([pop_name, label])
            yticklabels = a.get_yticklabels()
            # Create offset transform in x direction
            dx = -80 / 72.0
            dy = 0 / 72.0
            offset = mpl.transforms.ScaledTranslation(
                dx, dy, fig.dpi_scale_trans
            )
            # apply offset transform to labels.
            yticklabels[0].set_transform(
                yticklabels[0].get_transform() + offset
            )
            dx = -80 / 72.0
            dy = 0 / 72.0
            offset = mpl.transforms.ScaledTranslation(
                dx, dy, fig.dpi_scale_trans
            )
            yticklabels[1].set_ha("left")
            yticklabels[1].set_transform(
                yticklabels[1].get_transform() + offset
            )

    plt.subplots_adjust(wspace=0.2, hspace=0.2)

    # save figure
    if fig_options.saveFig:
        if isinstance(fig_options.saveFig, str):
            filename = fig_options.saveFig
        else:
            filename = f"{namespace_id} raster.{fig_options.figFormat}"
            plt.savefig(filename)

    # show fig
    if fig_options.showFig:
        show_figure()

    return fig


def plot_spike_histogram(
    input_path: str,
    namespace_id,
    config_path: Optional[str] = None,
    include: List[str] = ["eachPop"],  # TODO: Probably not safe
    time_variable: str = "t",
    time_range: Optional[Tuple[int, int]] = None,
    pop_rates: bool = False,
    bin_size: int = 5,
    smooth: float = 0,
    quantity: str = "rate",
    include_artificial: bool = True,
    progress: bool = False,
    overlay: bool = True,
    graph_type: str = "bar",
    **kwargs,
):
    """
    Plots spike histogram. Returns figure handle.

    Parameters
    ----------
    input_path : str
        file with spike data
    namespace_id :
        attribute namespace for spike events
    config_path : Optional[str]
        config_path
    include : List[str] (["eachPop", <population name>])
        List of data series to include. (default: ["eachPop"] expands to the name of each population)
    time_variable : str
        Name of variable containing spike times (default: "t")
    time_range : Optional[Tuple[int,int]] ([start:stop])
        Time range of spikes shown. If None shows all. (default: None)
    pop_rates : bool
        pop_rates
    bin_size : int
        Size in ms of each bin (default: 5)
    smooth : float
        smooth
    quantity : str ("rate", "count")
        Quantity of y axis (firing rate in Hz, or spike count) (default: "rate")
    include_artificial : bool
        include_artificial
    progress : bool
        progress
    overlay : bool
        Whether to overlay the data lines or plot in separate subplots (default: True)
    graph_type : str ("line", "bar")
        Type of graph to use (line graph or bar plot) (default: "line")
    """
    fig_options = copy.copy(default_fig_options)
    fig_options.update(kwargs)

    baks_config = copy.copy(kwargs)

    env = None
    if config_path is not None:
        env = Env(config=config_path)
        if env.analysis_config is not None:
            baks_config.update(env.analysis_config["Firing Rate Inference"])

    (population_ranges, N) = read_population_ranges(input_path)
    population_names = read_population_names(input_path)

    pop_num_cells = {}
    for k in population_names:
        pop_num_cells[k] = population_ranges[k][1]

    # Replace 'eachPop' with list of populations
    if "eachPop" in include:
        include.remove("eachPop")
        for pop in population_names:
            include.append(pop)
        include.reverse()

    spkdata = spikedata.read_spike_events(
        input_path,
        include,
        namespace_id,
        spike_train_attr_name=time_variable,
        time_range=time_range,
        include_artificial=include_artificial,
    )

    spkpoplst = spkdata["spkpoplst"]
    spkindlst = spkdata["spkindlst"]
    spktlst = spkdata["spktlst"]
    num_cell_spks = spkdata["num_cell_spks"]
    pop_active_cells = spkdata["pop_active_cells"]
    tmin = spkdata["tmin"]
    tmax = spkdata["tmax"]

    time_range = [tmin, tmax]

    avg_rates = {}
    maxN = 0
    minN = N
    if pop_rates:
        tsecs = (time_range[1] - time_range[0]) / 1e3
        for i, pop_name in enumerate(spkpoplst):
            pop_num = len(pop_active_cells[pop_name])
            maxN = max(maxN, max(pop_active_cells[pop_name]))
            minN = min(minN, min(pop_active_cells[pop_name]))
            if pop_num > 0:
                if num_cell_spks[pop_name] == 0:
                    avg_rates[pop_name] = 0
                else:
                    avg_rates[pop_name] = (
                        num_cell_spks[pop_name] / pop_num
                    ) / tsecs

    # Y-axis label
    if quantity == "rate":
        yaxisLabel = "Mean cell firing rate (Hz)"
    elif quantity == "count":
        yaxisLabel = "Spike count"
    elif quantity == "active":
        yaxisLabel = "Active cell count"
    else:
        logger.error(f"Invalid quantity value {quantity}")
        return

    # create fig
    fig, axes = plt.subplots(
        len(spkpoplst), 1, figsize=fig_options.figSize, sharex=True
    )

    time_bins = np.arange(time_range[0], time_range[1], bin_size)

    hist_dict = {}
    if quantity == "rate":
        for subset, spkinds, spkts in zip(spkpoplst, spkindlst, spktlst):
            spkdict = spikedata.make_spike_dict(spkinds, spkts)
            sdf_dict = spikedata.spike_density_estimate(
                subset, spkdict, time_bins, progress=progress, **baks_config
            )
            bin_dict = defaultdict(lambda: {"rates": 0.0, "active": 0})
            for ind, dct in sdf_dict.items():
                rate = dct["rate"]
                for ibin in range(0, len(time_bins)):
                    d = bin_dict[ibin]
                    bin_rate = rate[ibin]
                    d["rates"] += bin_rate
                    d["active"] += 1
            hist_dict[subset] = bin_dict
            logger.info(
                "Calculated spike rates for %i cells in population %s"
                % (len(sdf_dict), subset)
            )
    else:
        for subset, spkinds, spkts in zip(spkpoplst, spkindlst, spktlst):
            spkdict = spikedata.make_spike_dict(spkinds, spkts)
            count_bin_dict = spikedata.spike_bin_counts(spkdict, time_bins)
            bin_dict = defaultdict(lambda: {"counts": 0, "active": 0})
            for ind, counts in count_bin_dict.items():
                for ibin in range(0, len(time_bins) - 1):
                    d = bin_dict[ibin]
                    d["counts"] += counts[ibin]
                    d["active"] += 1
            hist_dict[subset] = bin_dict
            logger.info(
                "Calculated spike counts for %i cells in population %s"
                % (len(count_bin_dict), subset)
            )

    del spkindlst, spktlst

    # Plot separate line for each entry in include
    for iplot, subset in enumerate(spkpoplst):
        hist_x = time_bins + (bin_size / 2)
        bin_dict = hist_dict[subset]

        if quantity == "rate":
            hist_y = np.asarray(
                [
                    (bin_dict[ibin]["rates"] / bin_dict[ibin]["active"])
                    if bin_dict[ibin]["active"] > 0
                    else 0.0
                    for ibin in range(0, len(time_bins))
                ]
            )
        elif quantity == "active":
            hist_y = np.asarray(
                [bin_dict[ibin]["active"] for ibin in range(0, len(time_bins))]
            )
        else:
            hist_y = np.asarray(
                [bin_dict[ibin]["counts"] for ibin in range(0, len(time_bins))]
            )

        del bin_dict
        del hist_dict[subset]

        color = dflt_colors[iplot % len(dflt_colors)]

        if pop_rates:
            label = str(subset) + " (%i active; %.3g Hz)" % (
                len(pop_active_cells[subset]),
                avg_rates[subset],
            )
        else:
            label = str(subset) + f" ({len(pop_active_cells[subset])} active)"

        ax = plt.subplot(len(spkpoplst), 1, (iplot + 1))
        plt.title(label, fontsize=fig_options.fontSize)
        ax.tick_params(labelsize=fig_options.fontSize)
        if iplot < len(spkpoplst) - 1:
            ax.xaxis.set_visible(False)

        if smooth:
            hsignal = signal.savgol_filter(
                hist_y,
                window_length=2 * (len(hist_y) / 16) + 1,
                polyorder=smooth,
            )
        else:
            hsignal = hist_y

        if graph_type == "line":
            ax.plot(hist_x, hsignal, linewidth=fig_options.lw, color=color)
        elif graph_type == "bar":
            ax.bar(
                hist_x,
                hsignal,
                width=bin_size,
                color=color,
                edgecolor="black",
                alpha=0.85,
            )

        if iplot == 0:
            ax.set_ylabel(yaxisLabel, fontsize=fig_options.fontSize)
        if iplot == len(spkpoplst) - 1:
            ax.set_xlabel("Time (ms)", fontsize=fig_options.fontSize)
        else:
            ax.tick_params(labelbottom="off")

        ax.set_xlim(time_range)

    plt.tight_layout()

    # Add legend
    if overlay:
        for i, subset in enumerate(spkpoplst):
            plt.plot(
                0, 0, color=dflt_colors[i % len(dflt_colors)], label=str(subset)
            )
        plt.legend(
            fontsize=fig_options.fontSize,
            bbox_to_anchor=(1.04, 1),
            loc=2,
            borderaxespad=0.0,
        )
        maxLabelLen = min(10, max(len(str(l)) for l in include))
        plt.subplots_adjust(right=(0.9 - 0.012 * maxLabelLen))

    if fig_options.saveFig:
        if isinstance(fig_options.saveFig, str):
            filename = fig_options.saveFig
        else:
            filename = namespace_id + " " + f"histogram.{fig_options.figFormat}"
        plt.savefig(filename)

    if fig_options.showFig:
        show_figure()

    return fig


def plot_lfp(
    input_path,
    config_path=None,
    time_range=None,
    compute_psd=False,
    window_size=4096,
    frequency_range=(0, 400.0),
    overlap=0.9,
    bandpass_filter=False,
    dt=None,
    **kwargs,
):
    """
    Line plot of LFP state variable (default: v). Returns figure handle.

    config: path to model configuration file
    input_path: file with LFP trace data
    time_range ([start:stop]): Time range of spikes shown; if None shows all (default: None)
    """
    fig_options = copy.copy(default_fig_options)
    fig_options.update(kwargs)

    env = None
    if config_path is not None:
        env = Env(config=config_path)

    nrows = 1
    if env is not None:
        nrows = len(env.LFP_config)
    ncols = 1
    psd_col = 1
    if compute_psd:
        ncols += 1

    gs = gridspec.GridSpec(
        nrows, ncols, width_ratios=[3, 1] if ncols > 1 else [1]
    )
    fig = plt.figure(figsize=fig_options.figSize)
    if env is None:
        lfp_array = np.loadtxt(
            input_path, dtype=np.dtype([("t", np.float32), ("v", np.float32)])
        )

        if time_range is None:
            t = lfp_array["t"]
            v = lfp_array["v"]
        else:
            tlst = []
            vlst = []
            for t, v in zip(lfp_array["t"], lfp_array["v"]):
                if time_range[0] <= t <= time_range[1]:
                    tlst.append(t)
                    vlst.append(v)
            t = np.asarray(tlst)
            v = np.asarray(vlst)

        if dt is None:
            raise RuntimeError(
                "plot_lfp: dt must be provided when config_path is None"
            )
        Fs = 1000.0 / dt

        if compute_psd:
            psd, freqs, peak_index = signal_psd(
                v,
                frequency_range=frequency_range,
                Fs=Fs,
                window_size=window_size,
                overlap=overlap,
            )

        filtered_v = None
        if bandpass_filter:
            filtered_v = apply_filter(
                v,
                butter_bandpass_filter(
                    max(frequency_range[0], 1.0),
                    frequency_range[1],
                    Fs,
                    order=2,
                ),
            )

        iplot = 0
        ax = plt.subplot(gs[iplot, 0])
        ax.set_title("LFP", fontsize=fig_options.fontSize)
        ax.plot(t, v, linewidth=fig_options.lw)
        ax.set_xlabel("Time (ms)", fontsize=fig_options.fontSize)
        ax.set_ylabel("Field Potential (mV)", fontsize=fig_options.fontSize)

        if bandpass_filter:
            if filtered_v is not None:
                ax.plot(
                    t,
                    filtered_v,
                    label="Filtered LFP",
                    color="red",
                    linewidth=fig_options.lw,
                )
        if compute_psd:
            ax = plt.subplot(gs[iplot, psd_col])
            ax.plot(freqs, psd, linewidth=fig_options.lw)
            ax.set_xlabel("Frequency (Hz)", fontsize=fig_options.fontSize)
            ax.set_ylabel(
                "Power Spectral Density (dB/Hz)", fontsize=fig_options.fontSize
            )
            ax.set_title(
                f"PSD (peak: {freqs[peak_index]:.3f} Hz)",
                fontsize=fig_options.fontSize,
            )

        if fig_options.saveFig:
            if isinstance(fig_options.saveFig, str):
                filename = fig_options.saveFig
            else:
                filename = f"MIV LFP.{fig_options.figFormat}"
                plt.savefig(filename)

        # show fig
        if fig_options.showFig:
            show_figure()

    else:
        for iplot, (lfp_label, lfp_config_dict) in enumerate(
            env.LFP_config.items()
        ):
            namespace_id = f"Local Field Potential {str(lfp_label)}"
            import h5py

            infile = h5py.File(input_path)

            logger.info(f"plot_lfp: reading data for {namespace_id}...")
            if time_range is None:
                t = infile[namespace_id]["t"]
                v = infile[namespace_id]["v"]
                t = np.asarray(t)
                v = np.asarray(v)
            else:
                tlst = []
                vlst = []
                for t, v in zip(
                    infile[namespace_id]["t"], infile[namespace_id]["v"]
                ):
                    if time_range[0] <= t <= time_range[1]:
                        tlst.append(t)
                        vlst.append(v)
                t = np.asarray(tlst)
                v = np.asarray(vlst)

            dt = lfp_config_dict["dt"]
            Fs = 1000.0 / dt

            if compute_psd:
                psd, freqs, peak_index = signal_psd(
                    v,
                    Fs=Fs,
                    frequency_range=frequency_range,
                    window_size=window_size,
                    overlap=overlap,
                )

            filtered_v = None
            if bandpass_filter:
                filtered_v = apply_filter(
                    v,
                    butter_bandpass_filter(
<<<<<<< HEAD
                        max(bandpass_filter[0], 1.0),
                        bandpass_filter[1],
=======
                        max(frequency_range[0], 1.0),
                        frequency_range[1],
>>>>>>> 2d69b887
                        Fs,
                        order=2,
                    ),
                )

            ax = plt.subplot(gs[iplot, 0])
            ax.set_title(f"{namespace_id}", fontsize=fig_options.fontSize)
            ax.plot(t, v, label=lfp_label, linewidth=fig_options.lw)
            ax.set_xlabel("Time (ms)", fontsize=fig_options.fontSize)
            ax.set_ylabel("Field Potential (mV)", fontsize=fig_options.fontSize)
            if bandpass_filter:
                if filtered_v is not None:
                    ax.plot(
                        t,
                        filtered_v,
                        label=f"{lfp_label} (filtered)",
                        color="red",
                        linewidth=fig_options.lw,
                    )
            if compute_psd:
                ax = plt.subplot(gs[iplot, psd_col])
                ax.plot(freqs, psd, linewidth=fig_options.lw)
                ax.set_xlabel("Frequency (Hz)", fontsize=fig_options.fontSize)
                ax.set_ylabel(
                    "Power Spectral Density (dB/Hz)",
                    fontsize=fig_options.fontSize,
                )
                ax.set_title(
                    f"PSD (peak: {freqs[peak_index]:.3f} Hz)",
                    fontsize=fig_options.fontSize,
                )

        # save figure
        if fig_options.saveFig:
            if isinstance(fig_options.saveFig, str):
                filename = fig_options.saveFig
            else:
                filename = namespace_id + f".{fig_options.figFormat}"
                plt.savefig(filename)

        # show fig
        if fig_options.showFig:
            show_figure()

    return fig


def plot_lfp_spectrogram(
    input_path,
    config_path=None,
    time_range=None,
    window_size=4096,
    overlap=0.9,
    frequency_range=(0, 400.0),
    dt=None,
    **kwargs,
):
    """
    Line plot of LFP power spectrogram. Returns figure handle.

    config: path to model configuration file
    input_path: file with LFP trace data
    time_range ([start:stop]): Time range of spikes shown; if None shows all (default: None)
    """
    fig_options = copy.copy(default_fig_options)
    fig_options.update(kwargs)

    mpl.rcParams["font.size"] = fig_options.fontSize

    env = None
    if config_path is not None:
        env = Env(config=config_path)

    nrows = 1
    if env is not None:
        nrows = len(env.LFP_config)

    ncols = 1

    fig, axes = plt.subplots(
        nrows=nrows, ncols=ncols, figsize=fig_options.figSize, squeeze=False
    )
    if env is None:
        lfp_array = np.loadtxt(
            input_path, dtype=np.dtype([("t", np.float32), ("v", np.float32)])
        )

        if time_range is None:
            t = lfp_array["t"]
            v = lfp_array["v"]
        else:
            tlst = []
            vlst = []
            for t, v in zip(lfp_array["t"], lfp_array["v"]):
                if time_range[0] <= t <= time_range[1]:
                    tlst.append(t)
                    vlst.append(v)
            t = np.asarray(tlst)
            v = np.asarray(vlst)

        if dt is None:
            raise RuntimeError(
                "plot_lfp_spectrogram: dt must be provided when config_path is None"
            )
        Fs = int(1000.0 / dt)

        freqs, t, Sxx = signal_power_spectrogram(v, Fs, window_size, overlap)
        freqinds = np.where(
            (freqs >= frequency_range[0]) & (freqs <= frequency_range[1])
        )

        freqs = freqs[freqinds]
        sxx = Sxx[freqinds, :][0]

        iplot = 0
        axes[iplot, 0].set_xlim([0.4, 0.8])
        axes[iplot, 0].set_ylim(*frequency_range)
        axes[iplot, 0].set_title(
            "LFP Spectrogram", fontsize=fig_options.fontSize
        )
        pcm = axes[iplot, 0].pcolormesh(t, freqs, sxx, cmap="jet")
        axes[iplot, 0].set_xlabel("Time (s)", fontsize=fig_options.fontSize)
        axes[iplot, 0].set_ylabel(
            "Frequency (Hz)", fontsize=fig_options.fontSize
        )
        axes[iplot, 0].tick_params(axis="both", labelsize=fig_options.fontSize)
        fig.colorbar(pcm, ax=axes[iplot, 0])

        # save figure
        if fig_options.saveFig:
            if isinstance(fig_options.saveFig, str):
                filename = fig_options.saveFig
        else:
            filename = namespace_id + f".{fig_options.figFormat}"
            plt.savefig(filename)

        # show fig
        if fig_options.showFig:
            show_figure()

    else:
        for iplot, (lfp_label, lfp_config_dict) in enumerate(
            env.LFP_config.items()
        ):
            namespace_id = f"Local Field Potential {str(lfp_label)}"
            import h5py

            infile = h5py.File(input_path)

            logger.info(f"plot_lfp: reading data for {namespace_id}...")
            if time_range is None:
                t = infile[namespace_id]["t"]
                v = infile[namespace_id]["v"]
            else:
                tlst = []
                vlst = []
                for t, v in zip(
                    infile[namespace_id]["t"], infile[namespace_id]["v"]
                ):
                    if time_range[0] <= t <= time_range[1]:
                        tlst.append(t)
                        vlst.append(v)
                t = np.asarray(tlst)
                v = np.asarray(vlst)

            dt = lfp_config_dict["dt"]

            Fs = int(1000.0 / dt)

            freqs, t, Sxx = signal_power_spectrogram(
                v, Fs, window_size, overlap
            )
            freqinds = np.where(
                (freqs >= frequency_range[0]) & (freqs <= frequency_range[1])
            )

            freqs = freqs[freqinds]
            sxx = Sxx[freqinds, :][0]

            axes[iplot, 0].set_ylim(*frequency_range)
            axes[iplot, 0].set_title(
                f"{namespace_id}", fontsize=fig_options.fontSize
            )
            axes[iplot, 0].pcolormesh(t, freqs, sxx, cmap="jet")
            axes[iplot, 0].set_xlabel("Time (s)", fontsize=fig_options.fontSize)
            axes[iplot, 0].set_ylabel(
                "Frequency (Hz)", fontsize=fig_options.fontSize
            )

            # save figure
            if fig_options.saveFig:
                if isinstance(fig_options.saveFig, str):
                    filename = fig_options.saveFig
            else:
                filename = namespace_id + f".{fig_options.figFormat}"
                plt.savefig(filename)

            # show fig
            if fig_options.showFig:
                show_figure()

    return fig


## Plot biophys cell tree
def plot_biophys_cell_tree(
    env,
    biophys_cell,
    node_filters={"swc_types": ["apical", "basal"]},
    plot_synapses=False,
    synapse_filters=None,
    syn_source_threshold=0.0,
    line_width=8.0,
    plot_method="neuron",
    **kwargs,
):
    """
    Plot cell morphology and optionally synapse locations.

    """

    fig_options = copy.copy(default_fig_options)
    fig_options.update(kwargs)

    morph_graph = cells.make_morph_graph(
        biophys_cell, node_filters=node_filters
    )

    gid = biophys_cell.gid
    population = biophys_cell.population_name

    # Obtain synapse xyz locations
    syn_attrs = env.synapse_attributes
    synapse_filters = synapses.get_syn_filter_dict(
        env, synapse_filters, convert=True
    )
    syns_dict = syn_attrs.filter_synapses(biophys_cell.gid, **synapse_filters)
    syn_sec_dict = defaultdict(list)
    if (syn_source_threshold is not None) and (syn_source_threshold > 0.0):
        syn_source_count = defaultdict(int)
        for syn_id, syn in syns_dict.items():
            syn_source_count[syn.source.gid] += 1
        syn_source_max = 0
        syn_source_pctile = {}
        for source_id, source_id_count in syn_source_count.items():
            syn_source_max = max(syn_source_max, source_id_count)
        logger.info("synapse source max count is %d" % (syn_source_max))
        for syn_id, syn in syns_dict.items():
            count = syn_source_count[syn.source.gid]
            syn_source_pctile[syn_id] = float(count) / float(syn_source_max)
        syns_dict = {
            syn_id: syn
            for syn_id, syn in syns_dict.items()
            if syn_source_pctile[syn_id] >= syn_source_threshold
        }
    for syn_id, syn in syns_dict.items():
        syn_sec_dict[syn.syn_section].append(syn)
    syn_xyz_sec_dict = {}
    syn_src_sec_dict = {}
    for sec_id, syns in syn_sec_dict.items():
        sec = biophys_cell.hoc_cell.sections[sec_id]
        syn_locs = [syn.syn_loc for syn in syns]
        ip_x, ip_y, ip_z, ip_diam = interplocs(sec)
        syn_xyz_sec_dict[sec_id] = np.column_stack(
            (ip_x(syn_locs), ip_y(syn_locs), ip_z(syn_locs))
        )
        syn_sources = [syn.source.gid for syn in syns]
        syn_src_sec_dict[sec_id] = np.asarray(syn_sources)

    fig = None
    if plot_method == "mayavi":
        from mayavi import mlab

        colormap = kwargs.get("colormap", "coolwarm")
        mlab.figure(bgcolor=kwargs.get("bgcolor", (0, 0, 0)))

        xcoords = np.asarray(
            [x for (i, x) in morph_graph.nodes.data("x")], dtype=np.float32
        )
        ycoords = np.asarray(
            [y for (i, y) in morph_graph.nodes.data("y")], dtype=np.float32
        )
        zcoords = np.asarray(
            [z for (i, z) in morph_graph.nodes.data("z")], dtype=np.float32
        )
        layer = np.asarray(
            [layer for (i, layer) in morph_graph.nodes.data("layer")],
            dtype=np.int32,
        )

        # edges = nx.minimum_spanning_tree(morph_graph).edges(data=True)
        edges = morph_graph.edges(data=True)
        start_idx, end_idx, _ = np.array(list(edges)).T
        start_idx = start_idx.astype(np.int)
        end_idx = end_idx.astype(np.int)
        # edge_scalars = layers[start_idx]

        logger.info(f"plotting tree {biophys_cell.gid}")

        # Plot morphology graph with Mayavi
        plot_graph(
            xcoords,
            ycoords,
            zcoords,
            start_idx,
            end_idx,
            edge_color=(1, 1, 1),
            opacity=0.6,
            line_width=line_width,
        )

        logger.info(f"plotting {len(syns_dict)} synapses")
        for sec_id, syn_xyz in syn_xyz_sec_dict.items():
            syn_sources = syn_src_sec_dict[sec_id]
            if None in syn_sources:
                mlab.points3d(
                    syn_xyz[:, 0],
                    syn_xyz[:, 1],
                    syn_xyz[:, 2],
                    scale_mode="vector",
                    colormap=colormap,
                    scale_factor=10.0,
                    color=(1, 0, 0),
                )
            else:
                mlab.points3d(
                    syn_xyz[:, 0],
                    syn_xyz[:, 1],
                    syn_xyz[:, 2],
                    syn_sources,
                    scale_mode="vector",
                    colormap=colormap,
                    scale_factor=10.0,
                    color=(1, 0, 0),
                )

        mlab.gcf().scene.x_plus_view()
        mlab.show()

        fig = mlab.gcf()

    elif plot_method == "matplotlib":
        fig = plt.figure(figsize=fig_options.figSize)
        ax = fig.add_subplot(projection="3d")

        xcoords = np.asarray(
            [x for (i, x) in morph_graph.nodes.data("x")], dtype=np.float32
        )
        ycoords = np.asarray(
            [y for (i, y) in morph_graph.nodes.data("y")], dtype=np.float32
        )
        zcoords = np.asarray(
            [z for (i, z) in morph_graph.nodes.data("z")], dtype=np.float32
        )
        layer = np.asarray(
            [layer for (i, layer) in morph_graph.nodes.data("layer")],
            dtype=np.int32,
        )

        sct = ax.scatter(
            xcoords,
            ycoords,
            zcoords,
            c=layer,
            alpha=0.7,
        )
        # produce a legend with the unique colors from the scatter
        legend_elements = sct.legend_elements()
        layer_legend = ax.legend(
            *legend_elements, loc="upper right", title="Layer"
        )
        ax.add_artist(layer_legend)

        for i, j in morph_graph.edges:
            e_x = (xcoords[i], xcoords[j])
            e_y = (ycoords[i], ycoords[j])
            e_z = (zcoords[i], zcoords[j])

            ax.plot(e_x, e_y, e_z, c="black", alpha=0.5)

        for sec_id, syn_xyz in syn_xyz_sec_dict.items():
            syn_sources = syn_src_sec_dict[sec_id]
            if None in syn_sources:
                ax.scatter(
                    syn_xyz[:, 0],
                    syn_xyz[:, 1],
                    syn_xyz[:, 2],
                    marker="^",
                    s=100,
                )
            else:
                ax.scatter(
                    syn_xyz[:, 0],
                    syn_xyz[:, 1],
                    syn_xyz[:, 2],
                    c=syn_sources,
                    marker="o",
                )

        ax.view_init(30)
        ax.set_axis_off

        # if fig_options.saveFig:
        #    if isinstance(fig_options.saveFig, str):
        #        filename = fig_options.saveFig
        #    else:
        #        filename = (
        #            f"{population}_{gid}_cell_tree.{fig_options.figFormat}"
        #        )
        #    plt.savefig(filename)

        if fig_options.showFig:
            # show_figure()
            plt.show()
    else:
        sl = h.SectionList([sec for sec in biophys_cell.hoc_cell.all])
        for sec in sl:
            sec.v = 0
        h.topology()
        h.psection(list(sl)[0])
        ps = h.PlotShape(
            sl, False
        )  # False tells h.PlotShape not to use NEURON's gui
        ax = ps.plot(plt)
        plt.show()

    # return fig


# =============================================================================
# Get radially averaged PSD of 2D PSD (total power spectrum by angular bin)
# =============================================================================
def get_RPSD(psd2D, dTheta=30, rMin=10, rMax=100):
    h = psd2D.shape[0]
    w = psd2D.shape[1]
    wc = w // 2
    hc = h // 2

    # note that displaying PSD as image inverts Y axis
    # create an array of integer angular slices of dTheta
    Y, X = np.ogrid[0:h, 0:w]
    theta = np.rad2deg(np.arctan2(-(Y - hc), (X - wc)))
    theta = np.mod(theta + dTheta / 2 + 360, 360)
    theta = dTheta * (theta // dTheta)
    theta = theta.astype(np.int)

    # mask below rMin and above rMax by setting to -100
    R = np.hypot(-(Y - hc), (X - wc))
    mask = np.logical_and(R > rMin, R < rMax)
    theta = theta + 100
    theta = np.multiply(mask, theta)
    theta = theta - 100

    # SUM all psd2D pixels with label 'theta' for 0<=theta❤60 between rMin and rMax
    angF = np.arange(0, 360, int(dTheta))
    psd1D = ndimage.sum(psd2D, theta, index=angF)

    # normalize each sector to the total sector power
    pwrTotal = np.sum(psd1D)
    psd1D = psd1D / pwrTotal

    return angF, psd1D


def plot_2D_rate_map(
    x,
    y,
    rate_map,
    x0=None,
    y0=None,
    peak_rate=None,
    title=None,
    fft_vmax=10.0,
    density_bin_size=10.0,
    **kwargs,
):
    """

    :param x: array
    :param y: array
    :param rate_map: array
    :param peak_rate: float
    :param title: str
    """
    fig_options = copy.copy(default_fig_options)
    fig_options.update(kwargs)

    if peak_rate is None:
        peak_rate = np.max(rate_map)

    fig = plt.figure(constrained_layout=True, figsize=fig_options.figSize)
    gs = gridspec.GridSpec(2, 3, figure=fig, width_ratios=[2, 1, 1])

    x_min = np.min(x)
    x_max = np.max(x)
    y_min = np.min(y)
    y_max = np.max(y)

    ax = fig.add_subplot(gs[0, 0])
    pc = ax.pcolor(
        x, y, rate_map, vmin=0.0, vmax=peak_rate, cmap=fig_options.colormap
    )
    cbar = fig.colorbar(pc, ax=ax, fraction=0.046, pad=0.04)
    cbar.set_label(
        "Firing Rate (Hz)",
        rotation=270.0,
        labelpad=20.0,
        fontsize=fig_options.fontSize,
    )
    ax.set_title("Rate Map")
    ax.set_aspect("equal")
    ax.set_xlabel("X Position (cm)", fontsize=fig_options.fontSize)
    ax.set_ylabel("Y Position (cm)", fontsize=fig_options.fontSize)
    ax.tick_params(labelsize=fig_options.fontSize)
    clean_axes(ax)

    if x0 is not None and y0 is not None:
        ax = fig.add_subplot(gs[0, 1])
        ax.set_title("Point Density")
        plot_2D_point_density(np.column_stack((x0, y0)), ax=ax)

    ax = fig.add_subplot(gs[1, 0])
    ax.set_xlim(x_min, x_max)
    ax.set_ylim(y_min, y_max)
    psd2D = np.abs(
        np.fft.fftshift(
            np.fft.fft2(rate_map - np.mean(rate_map)) / rate_map.shape[0]
        )
    )
    im = ax.imshow(
        psd2D,
        vmax=fft_vmax,
        cmap=fig_options.colormap,
        extent=[x_min, x_max, y_min, y_max],
    )
    cbar = fig.colorbar(im, ax=ax, fraction=0.046, pad=0.04)
    cbar.set_label(
        "Power", rotation=270.0, labelpad=20.0, fontsize=fig_options.fontSize
    )
    ax.set_title("Rate Periodogram")
    ax.set_aspect("equal")

    angF, rpsd = get_RPSD(psd2D)
    if x0 is not None and y0 is not None:
        ax = fig.add_subplot(gs[1, 1])
    else:
        ax = fig.add_subplot(gs[:, 1])
    sct = ax.scatter(angF, rpsd, cmap=fig_options.colormap)
    ax.set_title("Radially Averaged Spectrogram")

    if title is not None:
        fig.suptitle(title, fontsize=fig_options.fontSize)

    if fig_options.saveFig is not None:
        save_figure(fig_options.saveFig, fig=fig, **fig_options())

    if fig_options.showFig:
        plt.show()

    return fig


def plot_2D_histogram(
    hist,
    x_edges,
    y_edges,
    norm=None,
    ylabel=None,
    xlabel=None,
    title=None,
    cbar_label=None,
    cbar=True,
    vmin=0.0,
    vmax=None,
    **kwargs,
):
    """

    :param hist: ndarray
    :param x_edges: ndarray
    :param y_edges: ndarray
    :param norm: ndarray; optionally normalize hist by nonzero elements of norm array
    :param ylabel: str
    :param xlabel: str
    :param title: str
    :param cbar_label: str
    :param cbar: bool
    :param vmin: float
    :param vmax: float
    """
    fig_options = copy.copy(default_fig_options)
    fig_options.update(kwargs)

    H = np.copy(hist)
    if norm is not None:
        non_zero = np.where(norm > 0.0)
        H[non_zero] = np.divide(H[non_zero], norm[non_zero])

    if vmax is None:
        vmax = np.max(H)
    fig, axes = plt.subplots(figsize=fig_options.figSize)

    pcm_cmap = None
    pcm_boundaries = np.arange(vmin, vmax, 0.1)
    if len(pcm_boundaries) > 0:
        cmap_pls = plt.cm.get_cmap(fig_options.colormap, len(pcm_boundaries))
        pcm_colors = list(cmap_pls(np.arange(len(pcm_boundaries))))
        pcm_cmap = mpl.colors.ListedColormap(pcm_colors[:-1], "")
        pcm_cmap.set_under(pcm_colors[0], alpha=0.0)

    pcm = axes.pcolormesh(
        x_edges, y_edges, H.T, vmin=vmin, vmax=vmax, cmap=pcm_cmap
    )

    axes.set_aspect("equal")
    axes.tick_params(labelsize=fig_options.fontSize)
    divider = make_axes_locatable(axes)
    cax = divider.append_axes("right", size="2.5%", pad=0.1)
    if cbar:
        cb = fig.colorbar(pcm, cax=cax)
        cb.ax.tick_params(labelsize=fig_options.fontSize)
        if cbar_label is not None:
            cb.set_label(
                cbar_label,
                rotation=270.0,
                labelpad=20.0,
                fontsize=fig_options.fontSize,
            )
    if xlabel is not None:
        axes.set_xlabel(xlabel, fontsize=fig_options.fontSize)
    if ylabel is not None:
        axes.set_ylabel(ylabel, fontsize=fig_options.fontSize)
    if title is not None:
        axes.set_title(title, fontsize=fig_options.fontSize)
    clean_axes(axes)

    if fig_options.saveFig is not None:
        save_figure(fig_options.saveFig, fig=fig, **fig_options())

    if fig_options.showFig:
        plt.show()

    return fig


def plot_2D_point_density(data, width=100, height=100, ax=None, inc=0.3):
    def points_image(data, height, width, inc=0.3):
        xlims = (data[:, 0].min(), data[:, 0].max())
        ylims = (data[:, 1].min(), data[:, 1].max())
        dxl = xlims[1] - xlims[0]
        dyl = ylims[1] - ylims[0]

        img = np.zeros((height + 1, width + 1))
        for i, p in enumerate(data):
            x0 = int(round(((p[0] - xlims[0]) / dxl) * width))
            y0 = int(round((1 - (p[1] - ylims[0]) / dyl) * height))
            img[y0, x0] += inc
            if img[y0, x0] > 1.0:
                img[y0, x0] = 1.0

        return xlims, ylims, img

    if width is None:
        width = int(round(data[:, 0].max() - data[:, 0].min()))
    if height is None:
        height = int(round(data[:, 1].max() - data[:, 1].min()))

    xlims, ylims, img = points_image(data, height=height, width=width, inc=inc)
    ax_extent = list(xlims) + list(ylims)

    if ax is None:
        fig, ax = plt.subplots()

    ax.imshow(
        img,
        vmin=0,
        vmax=1,
        cmap=plt.get_cmap("hot"),
        interpolation="hermite",
        aspect="auto",
        extent=ax_extent,
    )


## Plot intracellular state trace
def plot_intracellular_state(
    input_path,
    namespace_ids,
    include=["eachPop"],
    time_range=None,
    time_variable="t",
    state_variable="v",
    max_units=1,
    gid_set=None,
    n_trials=1,
    labels="legend",
    lowpass_plot=None,
    reduce=False,
    distance=False,
    **kwargs,
):
    """
    Line plot of intracellular state variable (default: v). Returns the figure handle.

    input_path: file with state data
    namespace_ids: attribute namespaces
    time_range ([start:stop]): Time range of spikes shown; if None shows all (default: None)
    time_variable: Name of variable containing spike times (default: 't')
    state_variable: Name of state variable (default: 'v')
    max_units (int): maximum number of units from each population that will be plotted  (default: 1)
    labels = ('legend', 'overlay'): Show population labels in a legend or overlayed on one side of raster (default: 'legend')
    """

    if reduce and distance:
        raise RuntimeError(
            "plot_intracellular_state: reduce and distance are mutually exclusive"
        )

    fig_options = copy.copy(default_fig_options)
    fig_options.update(kwargs)

    (population_ranges, N) = read_population_ranges(input_path)
    population_names = read_population_names(input_path)

    pop_num_cells = {}
    for k in population_names:
        pop_num_cells[k] = population_ranges[k][1]

    _, state_info = statedata.query_state(
        input_path, population_names, namespace_ids=namespace_ids
    )

    # Replace 'eachPop' with list of populations
    if "eachPop" in include:
        include.remove("eachPop")
        for pop in population_names:
            include.append(pop)

    if gid_set is None:
        for population in include:
            for namespace in namespace_ids:
                if (population in state_info) and (
                    namespace in state_info[population]
                ):
                    ns_state_info_dict = dict(state_info[population][namespace])
                    if state_variable in ns_state_info_dict:
                        gid_set = list(ns_state_info_dict[state_variable])[
                            :max_units
                        ]
                        break
                    else:
                        raise RuntimeError(
                            "unable to find recording for state variable %s population %s namespace %s"
                            % (state_variable, population, namespace)
                        )

    pop_states_dict = defaultdict(lambda: defaultdict(lambda: dict()))
    for namespace_id in namespace_ids:
        logger.info(f"Reading state values from namespace {namespace_id}...")
        data = statedata.read_state(
            input_path,
            include,
            namespace_id,
            time_variable=time_variable,
            state_variables=[state_variable],
            time_range=time_range,
            max_units=max_units,
            gid=gid_set,
            n_trials=n_trials,
        )
        states = data["states"]

        for pop_name, pop_states in states.items():
            for gid, cell_states in pop_states.items():
                pop_states_dict[pop_name][gid][namespace_id] = cell_states

    pop_state_mat_dict = defaultdict(lambda: dict())
    for pop_name, pop_states in pop_states_dict.items():
        for gid, cell_state_dict in pop_states.items():
            nss = sorted(cell_state_dict.keys())
            cell_state_x = cell_state_dict[nss[0]][time_variable]
            cell_state_mat = np.matrix(
                [
                    np.mean(
                        np.row_stack(cell_state_dict[ns][state_variable]),
                        axis=0,
                    )
                    for ns in nss
                ],
                dtype=np.float32,
            )
            cell_state_distances = [
                cell_state_dict[ns]["distance"] for ns in nss
            ]
            cell_state_ri = [cell_state_dict[ns]["ri"] for ns in nss]
            cell_state_labels = [f"{ns} {state_variable}" for ns in nss]
            pop_state_mat_dict[pop_name][gid] = (
                cell_state_x,
                cell_state_mat,
                cell_state_labels,
                cell_state_distances,
                cell_state_ri,
            )

    stplots = []

    fig, ax, ax_lowpass = None, None, None
    if lowpass_plot is None:
        fig, ax = plt.subplots(
            figsize=fig_options.figSize, sharex="all", sharey="all"
        )
    elif lowpass_plot == "subplot":
        fig, (ax, ax_lowpass) = plt.subplots(
            nrows=2, figsize=fig_options.figSize, sharex="all", sharey="all"
        )
    else:
        fig, ax = plt.subplots(
            figsize=fig_options.figSize, sharex="all", sharey="all"
        )
        ax_lowpass = ax

    legend_labels = []
    for pop_name, pop_states in pop_state_mat_dict.items():
        for gid, cell_state_mat in pop_states.items():
            m, n = cell_state_mat[1].shape
            st_x = cell_state_mat[0][0].reshape((n,))

            if distance:
                cell_state_distances = cell_state_mat[3]
                logger.info(f"cell_state_distances = {cell_state_distances}")
                cell_state_ri = cell_state_mat[4]
                distance_rank = np.argsort(cell_state_distances, kind="stable")
                distance_rank_descending = distance_rank[::-1]
                state_rows = []
                for i in range(0, m):
                    j = distance_rank_descending[i]
                    state_rows.append(
                        np.asarray(cell_state_mat[1][j, :]).reshape((n,))
                    )
                state_mat = np.row_stack(state_rows)
                d = np.asarray(cell_state_distances)[distance_rank_descending]
                ri = np.asarray(cell_state_ri)[distance_rank_descending]
                pcm = ax.pcolormesh(
                    st_x, d, state_mat, cmap=fig_options.colormap
                )
                cb = fig.colorbar(pcm, ax=ax, shrink=0.9, aspect=20)
                stplots.append(pcm)
                legend_labels.append(f"{pop_name} {gid}")

            else:
                cell_states = [
                    np.asarray(cell_state_mat[1][i, :]).reshape((n,))
                    for i in range(m)
                ]

                if reduce:
                    cell_state = np.mean(np.vstack(cell_states), axis=0)
                    (line,) = ax.plot(st_x, cell_state)
                    stplots.append(line)
                    logger.info(
                        f"plot_state: min/max/mean value is "
                        f"{np.min(cell_state):.02f} / {np.max(cell_state):.02f} / "
                        f"{np.mean(cell_state):.02f}"
                    )
                else:
                    for i, cell_state in enumerate(cell_states):
                        (line,) = ax.plot(st_x, cell_state)
                        stplots.append(line)
                        logger.info(
                            f"plot_state: min/max/mean value of state {i} is "
                            f"{np.min(cell_state):.02f} / {np.max(cell_state):.02f} "
                            f"/ {np.mean(cell_state):.02f}"
                        )

                        if cell_state_mat[3][i] is not None:
                            legend_labels.append(
                                f"{pop_name} {gid} "
                                f"{cell_state_mat[2][i]} ({cell_state_mat[3][i]:.02f} um)"
                            )
                        else:
                            legend_labels.append(
                                f"{pop_name} {gid} " f"{cell_state_mat[2][i]}"
                            )

                if lowpass_plot is not None and not distance:
                    try:
                        filtered_cell_states = [
                            get_low_pass_filtered_trace(cell_state, st_x)
                            for cell_state in cell_states
                        ]
                        mean_filtered_cell_state = np.mean(
                            filtered_cell_states, axis=0
                        )
                        ax_lowpass.plot(
                            st_x,
                            mean_filtered_cell_state,
                            label=f"{pop_name} {gid} (filtered)",
                            linewidth=fig_options.lw,
                            alpha=0.75,
                        )
                    except:
                        pass

            ax.set_xlabel("Time [ms]", fontsize=fig_options.fontSize)
            if distance:
                ax.set_ylabel(
                    "distance from soma [um]", fontsize=fig_options.fontSize
                )
            else:
                ax.set_ylabel(state_variable, fontsize=fig_options.fontSize)
            # ax.legend()

    # Add legend
    if labels == "legend":
        lgd = plt.legend(
            stplots,
            legend_labels,
            fontsize=fig_options.fontSize,
            scatterpoints=1,
            markerscale=5.0,
            loc="upper right",
            bbox_to_anchor=(0.5, 1.0),
        )
        ## From https://stackoverflow.com/questions/30413789/matplotlib-automatic-legend-outside-plot
        ## draw the legend on the canvas to assign it real pixel coordinates:
        plt.gcf().canvas.draw()
        ## transformation from pixel coordinates to Figure coordinates:
        transfig = plt.gcf().transFigure.inverted()
        ## Get the legend extents in pixels and convert to Figure coordinates.
        ## Pull out the farthest extent in the x direction since that is the canvas direction we need to adjust:
        lgd_pos = lgd.get_window_extent()
        lgd_coord = transfig.transform(lgd_pos)
        lgd_xmax = lgd_coord[1, 0]
        ## Do the same for the Axes:
        ax_pos = plt.gca().get_window_extent()
        ax_coord = transfig.transform(ax_pos)
        ax_xmax = ax_coord[1, 0]
        ## Adjust the Figure canvas using tight_layout for
        ## Axes that must move over to allow room for the legend to fit within the canvas:
        shift = 1 - (lgd_xmax - ax_xmax)
        plt.gcf().tight_layout(rect=(0, 0, shift, 1))

    # save figure
    if fig_options.saveFig:
        if isinstance(fig_options.saveFig, str):
            filename = fig_options.saveFig
        else:
            filename = input_path + " " + f"state.{fig_options.figFormat}"
            plt.savefig(filename)

    # show fig
    if fig_options.showFig:
        show_figure()

    return fig


def plot_network_clamp(
    input_path,
    spike_namespace,
    intracellular_namespace,
    gid,
    target_input_features_path=None,
    target_input_features_namespace=None,
    target_input_features_arena_id=None,
    target_input_features_trajectory_id=None,
    config_file=None,
    config_prefix="",
    include="eachPop",
    include_artificial=True,
    time_range=None,
    time_variable="t",
    intracellular_variable="v",
    labels="overlay",
    pop_rates=True,
    all_spike_hist=False,
    spike_hist_bin=5,
    lowpass_plot_type="overlay",
    n_trials=-1,
    marker=".",
    opt_seed=None,
    **kwargs,
):
    """
    Raster plot of target cell intracellular trace + spike raster of presynaptic inputs. Returns the figure handle.

    input_path: file with spike data
    spike_namespace: attribute namespace for spike events
    intracellular_namespace: attribute namespace for intracellular trace
    target_input_features_path: optional file with input features
    target_input_features_namespaces: optional attribute namespace for input features
    config_path: path to network configuration file; required when target_input_features_path is given
    time_range ([start:stop]): Time range of spikes shown; if None shows all (default: None)
    time_variable: Name of variable containing spike times (default: 't')
    labels = ('legend', 'overlay'): Show population labels in a legend or overlayed on one side of raster (default: 'legend')
    pop_rates = (True|False): Include population rates (default: False)
    spike_hist_bin (int): Size of bin in ms to use for histogram (default: 5)
    marker (char): Marker for each spike (default: '.')
    """
    fig_options = copy.copy(default_fig_options)
    fig_options.update(kwargs)

    (population_ranges, N) = read_population_ranges(input_path)
    population_names = read_population_names(input_path)

    _, state_info = statedata.query_state(
        input_path, population_names, namespace_ids=[intracellular_namespace]
    )

    state_pop_name = None
    pop_num_cells = {}
    pop_start_inds = {}

    for population in population_names:
        pop_start_inds[population] = population_ranges[population][0]
        pop_range = population_ranges[population]
        pop_num_cells[population] = pop_range[1]

    if gid is None:
        for population in state_info.keys():
            if intracellular_namespace in state_info[population]:
                state_pop_name = population
                gid = dict(state_info[population][intracellular_namespace])[
                    intracellular_variable
                ][0]
                break
    else:
        for population in population_names:
            pop_range = population_ranges[population]
            if (gid >= pop_range[0]) and (gid < pop_range[0] + pop_range[1]):
                state_pop_name = population
                break

    # Replace 'eachPop' with list of populations
    if "eachPop" in include:
        include.remove("eachPop")
        for pop in population_names:
            include.append(pop)

    spk_include = include
    if (state_pop_name is not None) and (state_pop_name not in spk_include):
        spk_include.append(state_pop_name)

    # sort according to start index
    include.sort(key=lambda x: pop_start_inds[x])
    include.reverse()

    sys.stdout.flush()
    spkdata = spikedata.read_spike_events(
        input_path,
        spk_include,
        spike_namespace,
        spike_train_attr_name=time_variable,
        time_range=time_range,
        n_trials=n_trials,
        include_artificial=include_artificial,
    )
    logger.info(
        "plot_network_clamp: reading recorded intracellular variable %s for gid %d"
        % (intracellular_variable, gid)
    )
    indata = statedata.read_state(
        input_path,
        [state_pop_name],
        intracellular_namespace,
        time_variable=time_variable,
        state_variables=[intracellular_variable],
        time_range=time_range,
        gid=[gid],
        n_trials=n_trials,
    )

    spkpoplst = spkdata["spkpoplst"]
    spkindlst = spkdata["spkindlst"]
    spktlst = spkdata["spktlst"]
    num_cell_spks = spkdata["num_cell_spks"]
    pop_active_cells = spkdata["pop_active_cells"]
    tmin = spkdata["tmin"]
    tmax = spkdata["tmax"]
    n_trials = spkdata["n_trials"]

    if time_range is None:
        time_range = [tmin, tmax]

    if (
        time_range[0] == time_range[1]
        or time_range[0] == float("inf")
        or time_range[1] == float("inf")
    ):
        raise RuntimeError(
            f"plot_network_clamp: invalid time_range: {time_range}"
        )
    time_bins = np.arange(time_range[0], time_range[1], spike_hist_bin)

    baks_config = copy.copy(kwargs)
    target_rate = None
    target_rate_time = None
    target_rate_ip = None
    if (target_input_features_path is not None) and (
        target_input_features_namespace is not None
    ):
        if config_file is None:
            raise RuntimeError(
                "plot_network_clamp: config_file must be provided with target_input_features_path."
            )
        env = Env(
            config_file=config_file,
            arena_id=target_input_features_arena_id,
            trajectory_id=target_input_features_trajectory_id,
            config_prefix=config_prefix,
        )

        if env.analysis_config is not None:
            baks_config.update(env.analysis_config["Firing Rate Inference"])

        target_trj_rate_maps = stimulus.rate_maps_from_features(
            env,
            state_pop_name,
            cell_index_set=[gid],
            input_features_path=target_input_features_path,
            input_features_namespace=target_input_features_namespace,
            time_range=time_range,
            include_time=True,
        )
        target_rate_time, target_rate = target_trj_rate_maps[gid]
        target_rate_ip = interpolate.Akima1DInterpolator(
            target_rate_time, target_rate
        )

    maxN = 0
    minN = N

    avg_rates = {}
    tsecs = (time_range[1] - time_range[0]) / 1e3
    for i, pop_name in enumerate(spkpoplst):
        pop_num = len(pop_active_cells[pop_name])
        maxN = max(maxN, max(pop_active_cells[pop_name]))
        minN = min(minN, min(pop_active_cells[pop_name]))
        if pop_num > 0:
            if num_cell_spks[pop_name] == 0:
                avg_rates[pop_name] = 0
            else:
                avg_rates[pop_name] = (
                    num_cell_spks[pop_name] / pop_num / n_trials
                ) / tsecs

    pop_colors = {
        pop_name: dflt_colors[ipop % len(dflt_colors)]
        for ipop, pop_name in enumerate(spkpoplst)
    }

    pop_spk_dict = {
        pop_name: (pop_spkinds, pop_spkts)
        for (pop_name, pop_spkinds, pop_spkts) in zip(
            spkpoplst, spkindlst, spktlst
        )
    }
    N = pop_num_cells[pop_name]
    S = pop_start_inds[pop_name]

    n_plots = len(spkpoplst) + 2
    plot_height_ratios = [1] * len(spkpoplst)
    if all_spike_hist:
        n_plots += 1
        plot_height_ratios.append(1)

    # Target spike plot
    plot_height_ratios.append(1)

    if target_rate_ip is not None:
        n_plots += 2
        plot_height_ratios.append(0.5)
        plot_height_ratios.append(0.5)

    # State plot
    plot_height_ratios.append(2)

    if lowpass_plot_type == "subplot":
        n_plots += 1
        plot_height_ratios.append(1)

    fig, axes = plt.subplots(
        nrows=n_plots,
        sharex=True,
        figsize=fig_options.figSize,
        gridspec_kw={"height_ratios": plot_height_ratios},
    )

    stplots = []

    def sphist(trial_spkts):
        if len(trial_spkts) > 0:
            bin_edges = np.histogram_bin_edges(
                trial_spkts[0],
                bins=np.arange(time_range[0], time_range[1], spike_hist_bin),
            )
            trial_sphist_ys = np.array(
                [
                    np.histogram(spkts, bins=bin_edges)[0]
                    for spkts in trial_spkts
                ]
            )
            sphist_y = np.mean(trial_sphist_ys, axis=0)

            sphist_x = bin_edges[:-1] + (spike_hist_bin / 2)

            pch = interpolate.pchip(sphist_x, sphist_y)
            res_npts = int(sphist_x.max() - sphist_x.min())
            sphist_x_res = np.linspace(
                sphist_x.min(), sphist_x.max(), res_npts, endpoint=True
            )
            sphist_y_res = pch(sphist_x_res)
        else:
            bin_edges = np.arange(time_range[0], time_range[1], spike_hist_bin)
            sphist_x_res = bin_edges[:-1] + (spike_hist_bin / 2)
            sphist_y_res = np.zeros(sphist_x_res.shape)

        return sphist_x_res, sphist_y_res

    for i, pop_name in enumerate(include):
        pop_spkinds, pop_spkts = pop_spk_dict.get(pop_name, ([], []))

        sphist_x, sphist_y = sphist(pop_spkts)
        sph = axes[i].fill_between(
            sphist_x,
            sphist_y,
            linewidth=fig_options.lw,
            color=pop_colors.get(pop_name, dflt_colors[0]),
            alpha=0.5,
            label=pop_name,
        )
        axes[i].set_ylim(0.0, np.ceil(np.max(sphist_y)))
        stplots.append(sph)

        if i == 0:
            axes[i].set_xlim(time_range)
            axes[i].set_xlabel("Time (ms)", fontsize=fig_options.fontSize)
            axes[i].set_ylabel("Spike Count", fontsize=fig_options.fontSize)

    fig.subplots_adjust(hspace=0)
    plt.setp([a.get_xticklabels() for a in fig.axes[:-2]], visible=False)

    # set raster plot ticks to the end of the index range for each population
    for i, pop_name in enumerate(include):
        a = fig.axes[i]
        start, end = a.get_ylim()
        a.get_yaxis().set_ticks([end])

    # set raster plot ticks to start and end of index range for first population
    a = fig.axes[len(spkpoplst) - 1]
    start, end = a.get_ylim()
    a.get_yaxis().set_ticks([start, end])

    if pop_rates:
        lgd_labels = [
            pop_name
            + " (%i active; %.3g Hz)"
            % (len(pop_active_cells[pop_name]), avg_rates[pop_name])
            for pop_name in spkpoplst
            if pop_name in avg_rates
        ]
    else:
        lgd_labels = [
            pop_name + f" ({len(pop_active_cells[pop_name])} active)"
            for pop_name in spkpoplst
            if pop_name in avg_rates
        ]

    i_ax = len(spkpoplst)

    if spktlst:
        if all_spike_hist:
            # Calculate and plot total spike histogram
            all_trial_spkts = [list() for i in range(len(spktlst[0]))]
            for i, pop_name in enumerate(include):
                pop_spkinds, pop_spkts = pop_spk_dict.get(pop_name, ([], []))
                for trial_i, this_trial_spkts in enumerate(pop_spkts):
                    all_trial_spkts[trial_i].append(this_trial_spkts)
            merged_trial_spkts = [
                np.concatenate(trial_spkts, axis=0)
                for trial_spkts in all_trial_spkts
            ]
            sphist_x, sphist_y = sphist(merged_trial_spkts)
            sprate = np.sum(
                avg_rates[pop_name] for pop_name in avg_rates
            ) / len(avg_rates)
            ax_spk = axes[i_ax]
            ax_spk.plot(sphist_x, sphist_y, linewidth=1.0)
            ax_spk.set_xlabel("Time (ms)", fontsize=fig_options.fontSize)
            ax_spk.set_xlim(time_range)
            ax_spk.set_ylim((np.min(sphist_y), np.max(sphist_y) * 2))
            if pop_rates:
                lgd_label = f"mean firing rate: {sprate:.3g} Hz"
                at = AnchoredText(
                    lgd_label,
                    loc="upper right",
                    borderpad=0.01,
                    prop=dict(size=fig_options.fontSizej),
                )
                ax_spk.add_artist(at)
            i_ax += 1

        # Calculate and plot spike histogram for target gid
        pop_spkinds, pop_spkts = pop_spk_dict.get(state_pop_name, ([], []))
        trial_sdf_ips = []
        spk_count = 0
        ax_spk = axes[i_ax]
        for this_trial_spkinds, this_trial_spkts in zip_longest(
            pop_spkinds, pop_spkts
        ):
            spk_inds = np.argwhere(this_trial_spkinds == gid)
            spk_count += len(spk_inds)
            if target_rate_ip is not None:
                sdf_dict = spikedata.spike_density_estimate(
                    state_pop_name,
                    {gid: this_trial_spkts[spk_inds]},
                    time_bins,
                    **baks_config,
                )
                trial_sdf_rate = sdf_dict[gid]["rate"]
                trial_sdf_time = sdf_dict[gid]["time"]
                trial_sdf_ip = interpolate.Akima1DInterpolator(
                    trial_sdf_time, trial_sdf_rate
                )
                trial_sdf_ips.append(trial_sdf_ip)
            if len(spk_inds) > 0:
                ax_spk.stem(
                    this_trial_spkts[spk_inds],
                    [0.5] * len(spk_inds),
                    markerfmt=" ",
                    use_line_collection=True,
                )
            ax_spk.set_yticks([])
        sprate = spk_count / n_trials / tsecs

        ax_spk.set_xlabel("Time (ms)", fontsize=fig_options.fontSize)
        ax_spk.set_xlim(time_range)
        if pop_rates:
            lgd_label = "%s gid %d: %.3g Hz" % (state_pop_name, gid, sprate)
            at = AnchoredText(
                lgd_label,
                loc="upper right",
                borderpad=0.01,
                prop=dict(size=fig_options.fontSize),
            )
            ax_spk.add_artist(at)
        i_ax += 1

    if target_rate is not None:
        t = np.arange(time_range[0], time_range[1], 1.0)
        target_rate_t_range = target_rate_ip(t)
        if np.any(np.isnan(target_rate_t_range)):
            target_rate_t_range[np.isnan(target_rate_t_range)] = 0.0
        vmin, vmax = 0, np.max(target_rate_t_range)
        ax_target_rate = axes[i_ax]
        i_ax += 1
        ax_target_rate.imshow(
            target_rate_t_range[np.newaxis, :],
            vmin=vmin,
            vmax=vmax,
            aspect="auto",
        )
        ax_target_rate.set_yticks([])
        ax_mean_sdf = axes[i_ax]
        i_ax += 1
        if len(trial_sdf_ips) > 0:
            trial_sdf_matrix = np.row_stack(
                [trial_sdf_ip(t) for trial_sdf_ip in trial_sdf_ips]
            )
            mean_sdf = np.mean(trial_sdf_matrix, axis=0)
            ax_mean_sdf.imshow(
                mean_sdf[np.newaxis, :], vmin=vmin, vmax=vmax, aspect="auto"
            )
        ax_mean_sdf.set_yticks([])

    # Plot intracellular state
    ax_state = axes[i_ax]
    ax_state.set_xlabel("Time (ms)", fontsize=fig_options.fontSize)
    ax_state.set_ylabel(intracellular_variable, fontsize=fig_options.fontSize)
    ax_state.set_xlim(time_range)
    i_ax += 1

    # Plot lowpass-filtered intracellular state if lowpass_plot_type is set to subplot
    if lowpass_plot_type == "subplot":
        ax_lowpass = axes[i_ax]
        i_ax += 1
    else:
        ax_lowpass = ax_state

    states = indata["states"]
    stvplots = []

    for pop_name, pop_states in states.items():
        for gid, cell_states in pop_states.items():
            st_len = cell_states[intracellular_variable][0].shape[0]
            st_xs = [x[:st_len] for x in cell_states[time_variable]]
            st_ys = [y[:st_len] for y in cell_states[intracellular_variable]]
            st_x = st_xs[0]
            try:
                filtered_st_ys = [
                    get_low_pass_filtered_trace(st_y, st_x)
                    for st_x, st_y in zip(st_xs, st_ys)
                ]
                filtered_st_y = np.mean(filtered_st_ys, axis=0)
                ax_lowpass.plot(
                    st_x,
                    filtered_st_y,
                    label=f"{pop_name} (filtered)",
                    linewidth=fig_options.lw,
                    alpha=0.75,
                )
            except:
                pass

            for st_y in st_ys:
                stvplots.append(
                    ax_state.plot(
                        st_x,
                        st_y,
                        label=pop_name,
                        linewidth=fig_options.lw,
                        alpha=0.5,
                    )
                )

    if labels == "legend":
        # Shrink axes by 15%
        for ax in axes:
            box = ax.get_position()
            ax.set_position([box.x0, box.y0, box.width * 0.85, box.height])
        # Add legend
        lgd = fig.legend(
            stplots,
            lgd_labels,
            loc="center right",
            fontsize="small",
            scatterpoints=1,
            markerscale=5.0,
            bbox_to_anchor=(1.002, 0.5),
            bbox_transform=plt.gcf().transFigure,
        )
        fig.artists.append(lgd)

    elif labels == "overlay":
        for i, (pop_name, lgd_label) in enumerate(zip(spkpoplst, lgd_labels)):
            at = AnchoredText(
                lgd_label,
                loc="upper right",
                borderpad=0.01,
                prop=dict(size=fig_options.fontSize),
            )
            axes[i].add_artist(at)
        max_label_len = max(len(l) for l in lgd_labels)

    else:
        raise RuntimeError(f"plot_network_clamp: unknown label type {labels}")

    # save figure
    ts = time.strftime("%Y%m%d_%H%M%S")
    if fig_options.saveFig:
        if isinstance(fig_options.saveFig, str):
            filename = fig_options.saveFig
        else:
            filename = (
                "Network Clamp %s %i.%s"
                % (state_pop_name, gid, fig_options.figFormat)
                if opt_seed is None
                else "NetworkClamp_{!s}_{:d}_{!s}_{:08d}.{!s}".format(
                    state_pop_name, gid, ts, opt_seed, fig_options.figFormat
                )
            )
            plt.savefig(filename)

    # show fig
    if fig_options.showFig:
        show_figure()

    return fig


def plot_single_vertex_dist(
    env,
    connectivity_path,
    coords_path,
    distances_namespace,
    target_gid,
    destination,
    source,
    extent_type="local",
    direction="in",
    bin_size=20.0,
    normed=False,
    comm=None,
    **kwargs,
):
    """
    Plot vertex distribution with respect to arc distance for a single postsynaptic cell.

    :param env:
    :param connectivity_path:
    :param coords_path:
    :param distances_namespace:
    :param target_gid:
    :param destination:
    :param source:

    """

    from miv_simulator.geometry.geometry import measure_distance_extents

    fig_options = copy.copy(default_fig_options)
    fig_options.update(kwargs)

    (population_ranges, _) = read_population_ranges(coords_path)

    destination_start = population_ranges[destination][0]
    destination_count = population_ranges[destination][1]

    if comm is None:
        comm = MPI.COMM_WORLD

    rank = comm.Get_rank()

    source_soma_distances = bcast_cell_attributes(
        coords_path, source, namespace=distances_namespace, comm=comm, root=0
    )
    destination_soma_distances = bcast_cell_attributes(
        coords_path,
        destination,
        namespace=distances_namespace,
        comm=comm,
        root=0,
    )

    (
        (total_x_min, total_x_max),
        (total_y_min, total_y_max),
    ) = measure_distance_extents(env.geometry, volume=network_volume)

    source_soma_distance_U = {}
    source_soma_distance_V = {}
    destination_soma_distance_U = {}
    destination_soma_distance_V = {}
    for k, v in source_soma_distances:
        source_soma_distance_U[k] = v["U Distance"][0]
        source_soma_distance_V[k] = v["V Distance"][0]
    for k, v in destination_soma_distances:
        destination_soma_distance_U[k] = v["U Distance"][0]
        destination_soma_distance_V[k] = v["V Distance"][0]

    del source_soma_distances
    del destination_soma_distances

    g = NeuroH5ProjectionGen(
        connectivity_path, source, destination, comm=comm, cache_size=20
    )

    dist_bins = {}

    if direction == "in":
        for destination_gid, rest in g:
            if destination_gid == target_gid:
                (source_indexes, attr_dict) = rest
                for source_gid in source_indexes:
                    dist_u = source_soma_distance_U[source_gid]
                    dist_v = source_soma_distance_V[source_gid]
                    update_bins(dist_bins, bin_size, dist_u, dist_v)
                break
    elif direction == "out":
        for destination_gid, rest in g:
            if rest is not None:
                (source_indexes, attr_dict) = rest
                for source_gid in source_indexes:
                    if source_gid == target_gid:
                        dist_u = destination_soma_distance_U[destination_gid]
                        dist_v = destination_soma_distance_V[destination_gid]
                        update_bins(dist_bins, bin_size, dist_u, dist_v)
    else:
        raise RuntimeError(f"Unknown direction type {direction}")

    add_bins_op = MPI.Op.Create(add_bins, commute=True)
    dist_bins = comm.reduce(dist_bins, op=add_bins_op)

    if rank == 0:
        dist_hist_vals, dist_u_bin_edges, dist_v_bin_edges = finalize_bins(
            dist_bins, bin_size
        )

        dist_x_min = dist_u_bin_edges[0]
        dist_x_max = dist_u_bin_edges[-1]
        dist_y_min = dist_v_bin_edges[0]
        dist_y_max = dist_v_bin_edges[-1]

        if extent_type == "local":
            x_min = dist_x_min
            x_max = dist_x_max
            y_min = dist_y_min
            y_max = dist_y_max
        elif extent_type == "global":
            x_min = total_x_min
            x_max = total_x_max
            y_min = total_y_min
            y_max = total_y_max
        else:
            raise RuntimeError(f"Unknown extent type {extent_type}")

        X, Y = np.meshgrid(dist_u_bin_edges, dist_v_bin_edges)

        fig = plt.figure(figsize=fig_options.figSize)

        ax = plt.gca()
        ax.axis([x_min, x_max, y_min, y_max])

        if direction == "in":
            ax.plot(
                destination_soma_distance_U[target_gid],
                destination_soma_distance_V[target_gid],
                "r+",
                markersize=12,
                mew=3,
            )
        elif direction == "out":
            ax.plot(
                source_soma_distance_U[target_gid],
                source_soma_distance_V[target_gid],
                "r+",
                markersize=12,
                mew=3,
            )
        else:
            raise RuntimeError(f"Unknown direction type {direction}")

        H = np.array(dist_hist_vals.todense())
        if normed:
            H = np.divide(H.astype(float), float(np.max(H)))
        pcm_boundaries = np.arange(0, np.max(H), 0.1)
        cmap_pls = plt.cm.get_cmap(fig_options.colormap, len(pcm_boundaries))
        pcm_colors = list(cmap_pls(np.arange(len(pcm_boundaries))))
        pcm_cmap = mpl.colors.ListedColormap(pcm_colors[:-1], "")
        pcm_cmap.set_under(pcm_colors[0], alpha=0.0)
        pcm = ax.pcolormesh(X, Y, H.T, cmap=pcm_cmap)

        clb_label = (
            "Normalized number of connections"
            if normed
            else "Number of connections"
        )
        clb = fig.colorbar(pcm, ax=ax, shrink=0.5, label=clb_label)
        clb.ax.tick_params(labelsize=fig_options.fontSize)

        ax.set_aspect("equal")
        ax.set_facecolor(pcm_colors[0])
        ax.tick_params(labelsize=fig_options.fontSize)
        ax.set_xlabel(
            "Longitudinal position (um)", fontsize=fig_options.fontSize
        )
        ax.set_ylabel("Transverse position (um)", fontsize=fig_options.fontSize)
        ax.set_title(
            f"Connectivity distribution ({direction}) of "
            f"{source} to {destination} for gid {target_gid}",
            fontsize=fig_options.fontSize,
        )

        if fig_options.showFig:
            show_figure()

        if fig_options.saveFig:
            if isinstance(fig_options.saveFig, str):
                filename = fig_options.saveFig
            else:
                filename = f"Connection distance {direction} {source} to {destination} gid {target_gid}.{fig_options.figFormat}"
                plt.savefig(filename)

    comm.barrier()


def update_spatial_rasters(
    frame,
    scts,
    timebins,
    n_trials,
    data,
    distances_U_dict,
    distances_V_dict,
    lgd,
):
    N = len(timebins)
    if frame > 0:
        t0 = timebins[frame % N]
        t1 = timebins[(frame + 1) % N]
        trial = frame // N
        for p, (pop_name, spkinds, spkts) in enumerate(data):
            distances_U = distances_U_dict[pop_name]
            distances_V = distances_V_dict[pop_name]
            rinds = np.where(
                np.logical_and(spkts[trial] >= t0, spkts[trial] <= t1)
            )
            cinds = spkinds[trial][rinds]
            x = np.asarray([distances_U[ind] for ind in cinds])
            y = np.asarray([distances_V[ind] for ind in cinds])
            scts[p].set_data(x, y)
            scts[p].set_label(pop_name)
            if n_trials > 1:
                scts[-1].set_text(f"trial {trial}; t = {t1:.02f} ms")
            else:
                scts[-1].set_text(f"t = {t1:.02f} ms")
    return scts


def init_spatial_rasters(
    ax,
    timebins,
    n_trials,
    data,
    range_U_dict,
    range_V_dict,
    distances_U_dict,
    distances_V_dict,
    lgd,
    marker,
    pop_colors,
    **kwargs,
):
    fig_options = copy.copy(default_fig_options)
    fig_options.update(kwargs)

    scts = []
    t0 = timebins[0]
    t1 = timebins[1]
    min_U = None
    min_V = None
    max_U = None
    max_V = None
    for pop_name, spkinds, spkts in data:
        distances_U = distances_U_dict[pop_name]
        distances_V = distances_V_dict[pop_name]
        rinds = np.where(np.logical_and(spkts[0] >= t0, spkts[0] <= t1))
        cinds = spkinds[0][rinds]
        x = np.asarray([distances_U[ind] for ind in cinds])
        y = np.asarray([distances_V[ind] for ind in cinds])
        # scts.append(ax.scatter(x, y, linewidths=options.lw, marker=marker, c=pop_colors[pop_name], alpha=0.5, label=pop_name))
        scts = scts + plt.plot([], [], marker, animated=True, alpha=0.5)
        if min_U is None:
            min_U = range_U_dict[pop_name][0]
        else:
            min_U = min(min_U, range_U_dict[pop_name][0])
        if min_V is None:
            min_V = range_V_dict[pop_name][0]
        else:
            min_V = min(min_V, range_V_dict[pop_name][0])
        if max_U is None:
            max_U = range_U_dict[pop_name][1]
        else:
            max_U = max(max_U, range_U_dict[pop_name][1])
        if max_V is None:
            max_V = range_V_dict[pop_name][1]
        else:
            max_V = max(max_V, range_V_dict[pop_name][1])
    ax.set_xlim((min_U, max_U))
    ax.set_ylim((min_V, max_V))

    return scts + [
        lgd(scts),
        plt.text(
            0.05,
            0.95,
            "t = %f ms" % t0,
            fontsize=fig_options.fontSize,
            transform=ax.transAxes,
        ),
    ]


spatial_raster_aniplots = []


## Plot spike raster
def plot_spatial_spike_raster(
    input_path,
    namespace_id,
    coords_path,
    distances_namespace="Arc Distances",
    include=["eachPop"],
    time_step=5.0,
    time_range=None,
    time_variable="t",
    include_artificial=True,
    max_spikes=int(1e6),
    marker="o",
    **kwargs,
):
    """
    Spatial raster plot of network spike times. Returns the figure handle.

    input_path: file with spike data
    namespace_id: attribute namespace for spike events
    time_range ([start:stop]): Time range of spikes shown; if None shows all (default: None)
    time_variable: Name of variable containing spike times (default: 't')
    max_spikes (int): maximum number of spikes that will be plotted  (default: 1e6)
    labels = ('legend', 'overlay'): Show population labels in a legend or overlayed on one side of raster (default: 'legend')
    marker (char): Marker for each spike (default: '|')
    """
    fig_options = copy.copy(default_fig_options)
    fig_options.update(kwargs)

    (population_ranges, N) = read_population_ranges(input_path)
    population_names = read_population_names(input_path)

    pop_num_cells = {}
    for k in population_names:
        pop_num_cells[k] = population_ranges[k][1]

    # Replace 'eachPop' with list of populations
    if "eachPop" in include:
        include.remove("eachPop")
        for pop in population_names:
            include.append(pop)

    distance_U_dict = {}
    distance_V_dict = {}
    range_U_dict = {}
    range_V_dict = {}
    for population in include:
        distances = read_cell_attributes(
            coords_path, population, namespace=distances_namespace
        )

        soma_distances = {
            k: (v["U Distance"][0], v["V Distance"][0]) for (k, v) in distances
        }
        del distances

        logger.info("read distances (%i elements)" % len(soma_distances.keys()))
        distance_U_array = np.asarray(
            [soma_distances[gid][0] for gid in soma_distances]
        )
        distance_V_array = np.asarray(
            [soma_distances[gid][1] for gid in soma_distances]
        )

        U_min = np.min(distance_U_array)
        U_max = np.max(distance_U_array)
        V_min = np.min(distance_V_array)
        V_max = np.max(distance_V_array)

        range_U_dict[population] = (U_min, U_max)
        range_V_dict[population] = (V_min, V_max)

        distance_U = {gid: soma_distances[gid][0] for gid in soma_distances}
        distance_V = {gid: soma_distances[gid][1] for gid in soma_distances}

        distance_U_dict[population] = distance_U
        distance_V_dict[population] = distance_V

    spkdata = spikedata.read_spike_events(
        input_path,
        include,
        namespace_id,
        spike_train_attr_name=time_variable,
        time_range=time_range,
        include_artificial=include_artificial,
    )

    n_trials = spkdata["n_trials"]
    spkpoplst = spkdata["spkpoplst"]
    spkindlst = spkdata["spkindlst"]
    spktlst = spkdata["spktlst"]
    num_cell_spks = spkdata["num_cell_spks"]
    pop_active_cells = spkdata["pop_active_cells"]
    tmin = spkdata["tmin"]
    tmax = spkdata["tmax"]

    time_range = [tmin, tmax]

    pop_colors = {
        pop_name: dflt_colors[ipop % len(dflt_colors)]
        for ipop, pop_name in enumerate(spkpoplst)
    }

    # Plot spikes
    fig, ax = plt.subplots(figsize=fig_options.figSize)

    pop_labels = [pop_name for pop_name in spkpoplst]
    legend_labels = pop_labels
    lgd = lambda objs: plt.legend(
        objs,
        legend_labels,
        fontsize=fig_options.fontSize,
        scatterpoints=1,
        markerscale=2.0,
        loc="upper right",
        bbox_to_anchor=(0.95, 0.95),
    )

    timebins = np.linspace(tmin, tmax, int(((tmax - tmin) / time_step)))

    data = list(zip(spkpoplst, spkindlst, spktlst))
    scts = init_spatial_rasters(
        ax,
        timebins,
        n_trials,
        data,
        range_U_dict,
        range_V_dict,
        distance_U_dict,
        distance_V_dict,
        lgd,
        marker,
        pop_colors,
    )
    ani = FuncAnimation(
        fig,
        func=update_spatial_rasters,
        frames=list(range(0, len(timebins) * n_trials - 1)),
        blit=True,
        repeat=False,
        init_func=lambda: scts,
        fargs=(
            scts,
            timebins,
            n_trials,
            data,
            distance_U_dict,
            distance_V_dict,
            lgd,
        ),
    )
    spatial_raster_aniplots.append(ani)

    # show fig
    if fig_options.showFig:
        show_figure()

    if fig_options.saveFig:
        Writer = writers["ffmpeg"]
        writer = Writer(fps=15, metadata=dict(artist="Me"), bitrate=1800)
        ani.save(f"{namespace_id} spatial raster.mp4", writer=writer)

    return fig<|MERGE_RESOLUTION|>--- conflicted
+++ resolved
@@ -1491,13 +1491,8 @@
                 filtered_v = apply_filter(
                     v,
                     butter_bandpass_filter(
-<<<<<<< HEAD
-                        max(bandpass_filter[0], 1.0),
-                        bandpass_filter[1],
-=======
                         max(frequency_range[0], 1.0),
                         frequency_range[1],
->>>>>>> 2d69b887
                         Fs,
                         order=2,
                     ),
