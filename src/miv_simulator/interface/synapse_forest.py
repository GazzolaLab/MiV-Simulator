--- conflicted
+++ resolved
@@ -13,10 +13,7 @@
         population: config.PopulationName = Field("???")
         morphology: config.SWCFilePath = Field("???")
         mpi: Optional[str] = None
-<<<<<<< HEAD
-=======
         nodes: str = "1"
->>>>>>> 8cae8314
 
     @property
     def tree_output_filepath(self) -> str:
@@ -40,10 +37,7 @@
         # remove filepath in favor of uses
         context = super().compute_context()
         del context["config"]["mpi"]
-<<<<<<< HEAD
-=======
         del context["config"]["nodes"]
->>>>>>> 8cae8314
         del context["config"]["filepath"]
         context["config"]["morphology"] = file_hash(
             context["config"]["morphology"]
