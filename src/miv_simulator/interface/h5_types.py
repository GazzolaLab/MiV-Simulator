from machinable import Component
from pydantic import BaseModel, Field, ConfigDict
from miv_simulator import config
from mpi4py import MPI
from miv_simulator.utils import io as io_utils, from_yaml
from typing import Dict, Optional


class H5Types(Component):
    class Config(BaseModel):
        model_config = ConfigDict(extra="forbid")

        cell_distributions: config.CellDistributions = Field("???")
        projections: config.SynapticProjections = Field("???")
        mpi: Optional[str] = None
<<<<<<< HEAD
=======
        nodes: str = "1"
>>>>>>> 8cae8314

    def config_from_file(self, filename: str) -> Dict:
        return from_yaml(filename)

    @property
    def output_filepath(self) -> str:
        return self.local_directory("neuro.h5")

    def __call__(self) -> None:
        if MPI.COMM_WORLD.rank == 0:
            io_utils.create_neural_h5(
                self.output_filepath,
                self.config.cell_distributions,
                synapses={
                    post: {pre: True for pre in v}
                    for post, v in self.config.projections.items()
                },
            )
        MPI.COMM_WORLD.barrier()

    def compute_context(self):
        context = super().compute_context()
        del context["config"]["mpi"]
<<<<<<< HEAD
=======
        del context["config"]["nodes"]
>>>>>>> 8cae8314
        return context<|MERGE_RESOLUTION|>--- conflicted
+++ resolved
@@ -13,10 +13,7 @@
         cell_distributions: config.CellDistributions = Field("???")
         projections: config.SynapticProjections = Field("???")
         mpi: Optional[str] = None
-<<<<<<< HEAD
-=======
         nodes: str = "1"
->>>>>>> 8cae8314
 
     def config_from_file(self, filename: str) -> Dict:
         return from_yaml(filename)
@@ -40,8 +37,5 @@
     def compute_context(self):
         context = super().compute_context()
         del context["config"]["mpi"]
-<<<<<<< HEAD
-=======
         del context["config"]["nodes"]
->>>>>>> 8cae8314
         return context