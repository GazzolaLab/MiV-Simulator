--- conflicted
+++ resolved
@@ -514,15 +514,8 @@
             attr_dict = defaultdict(lambda: {})
             for rec in recs:
                 gid = rec["gid"]
-<<<<<<< HEAD
-                data_vec = np.array(rec["vec"], dtype=np.float32).copy()
-                time_vec = np.array(t_rec, dtype=np.float32).copy()
-=======
-                data_vec = np.array(
-                    rec["vec"], dtype=np.float32
-                )
+                data_vec = np.array(rec["vec"], dtype=np.float32)
                 time_vec = np.array(t_rec, dtype=np.float32)
->>>>>>> 7e1c4806
                 if t_start is not None:
                     time_inds = np.where(time_vec >= t_start)[0]
                     time_vec = time_vec[time_inds]
