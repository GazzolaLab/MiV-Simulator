from typing import Any, List, Optional, Union, Dict, Tuple

import gc
import pathlib
import os
import shlex
import subprocess
from collections import defaultdict
from miv_simulator import config
import h5py
import numpy as np
from miv_simulator.utils import (
    AbstractEnv,
    Iterable,
    Struct,
    compose_iter,
    get_module_logger,
    get_trial_time_ranges,
)
from mpi4py import MPI
from neuroh5.io import (
    append_cell_attributes,
    append_cell_trees,
    read_cell_attribute_info,
    scatter_read_cell_attribute_selection,
    scatter_read_graph_selection,
    scatter_read_tree_selection,
    write_cell_attributes,
    write_graph,
)


def set_union(a, b, datatype):
    return a.union(b)


mpi_op_set_union = MPI.Op.Create(set_union, commute=True)

# This logger will inherit its settings from the root logger, created in env
logger = get_module_logger(__name__)


grp_h5types = "H5Types"
grp_projections = "Projections"
grp_populations = "Populations"

path_population_labels = f"/{grp_h5types}/Population labels"
path_population_range = f"/{grp_h5types}/Population range"

grp_population_projections = "Population projections"
grp_valid_population_projections = "Valid population projections"
path_population_projections = f"/{grp_h5types}/Population projections"

# Default I/O configuration
default_io_options = Struct(
    io_size=-1,
    chunk_size=1000,
    value_chunk_size=1000,
    cache_size=50,
    write_size=10000,
)


def list_concat(
    a: List[Union[str, Any]], b: List[Union[str, Any]], datatype: None
) -> List[Union[str, Any]]:
    return a + b


mpi_op_concat = MPI.Op.Create(list_concat, commute=True)


def h5_get_group(h, groupname):
    if groupname in h:
        g = h[groupname]
    else:
        g = h.create_group(groupname)
    return g


def h5_get_dataset(g, dsetname, **kwargs):
    if dsetname in g:
        dset = g[dsetname]
    else:
        dset = g.create_dataset(dsetname, (0,), **kwargs)
    return dset


def h5_concat_dataset(dset, data):
    dsize = dset.shape[0]
    newshape = (dsize + len(data),)
    dset.resize(newshape)
    dset[dsize:] = data
    return dset


def show_celltypes(input_path: str, output=print):
    """
    Given the H5 file, output the table of cell types, starting id, and counts..
    The CLI command is provided as :option:`'show-h5types' <show-h5types>`.

    Parameters
    ----------
    input_path : str
        Input h5 file path
    output : Callable
        output stream (default=print)
    """

    with h5py.File(input_path, "r") as h5:
        dt_population_labels = h5[path_population_labels]
        enum_dtype_dict = h5py.h5t.check_enum_dtype(dt_population_labels.dtype)
        population_idx_dict = {enum_dtype_dict[k]: k for k in enum_dtype_dict}

        g = h5_get_group(h5, grp_h5types)

        populations = h5_get_dataset(g, grp_populations)
        output(f"{'Name':<10} {'Start':<8} {'Count':<8}")
        output(f"{'====':<10} {'=====':<8} {'=====':<8}")
        for i in range(len(populations)):
            start, count, idx = populations[i]
            name = population_idx_dict[idx]
            output(f"{name:<10} {start:<8} {count:<8}")

    h5.close()


def import_celltypes(celltype_path, output_path):
    import csv

    population_dict = {}

    with open(celltype_path) as infile:
        reader = csv.DictReader(infile, delimiter="\t")
        for row in reader:
            celltype = row["celltype"]
            type_index = int(row["typeIndex"])
            range_start = int(row["rangeStart"])
            range_end = int(row["rangeEnd"])
            count = range_end - range_start + 1
            population_dict[celltype] = (type_index, count)

    populations = []
    for pop_name, pop_info in population_dict.items():
        pop_idx = pop_info[0]
        pop_count = pop_info[1]
        populations.append((pop_name, pop_idx, pop_count))
    populations.sort(key=lambda x: x[1])
    min_pop_idx = populations[0][1]

    # create an HDF5 enumerated type for the population label
    mapping = {name: idx for name, idx, count in populations}
    dt_population_labels = h5py.special_dtype(enum=(np.uint16, mapping))

    with h5py.File(output_path, "x") as h5:
        h5[path_population_labels] = dt_population_labels

        dt_populations = np.dtype(
            [
                ("Start", np.uint64),
                ("Count", np.uint32),
                ("Population", h5[path_population_labels].dtype),
            ]
        )
        h5[path_population_range] = dt_populations

        # create an HDF5 compound type for population ranges
        dt = h5[path_population_range].dtype

        g = h5_get_group(h5, grp_h5types)

        dset = h5_get_dataset(
            g, grp_populations, maxshape=(len(populations),), dtype=dt
        )
        dset.resize((len(populations),))
        a = np.zeros(len(populations), dtype=dt)
        start = 0
        for name, idx, count in populations:
            a[idx - min_pop_idx]["Start"] = start
            a[idx - min_pop_idx]["Count"] = count
            a[idx - min_pop_idx]["Population"] = idx
            start += count
        dset[:] = a

    h5.close()
    return populations


def import_spikeraster(
    celltype_path,
    spikeraster_path,
    output_path,
    output_npy=False,
    namespace="Spike Data",
    progress=False,
    comm=None,
):
    if progress:
        import tqdm

    if comm is None:
        comm = MPI.COMM_WORLD

    populations = import_celltypes(celltype_path, output_path)
    n_pop = len(populations)

    start = 0
    pop_range_bins = []
    for name, idx, count in populations[:-1]:
        pop_range_bins.append(start + count)
        start = start + count

    logger.info(
        f"populations: {populations} total: {start} pop_range_bins: {pop_range_bins}"
    )

    logger.info(f"Reading spike data from file {spikeraster_path}...")

    if spikeraster_path.endswith(".npy"):
        spike_array = np.load(spikeraster_path)
    else:
        spike_array = np.loadtxt(
            spikeraster_path,
            dtype=np.dtype([("time", np.float32), ("gid", np.uint32)]),
        )

    if output_npy:
        np.save(f"{spikeraster_path}.npy", spike_array)

    logger.info(f"Done reading spike data from file {spikeraster_path}")

    gid_array = spike_array["gid"]
    gid_bins = np.digitize(gid_array, np.asarray(pop_range_bins))

    pop_spk_dict = defaultdict(lambda: defaultdict(list))
    if progress:
        it = tqdm.tqdm(enumerate(zip(gid_array, gid_bins)), unit_scale=True)
    else:
        it = enumerate(zip(gid_array, gid_bins))

    for i, (gid, pop_idx) in it:
        pop_name = populations[pop_idx][0]
        pop_start = populations[pop_idx][0]
        spk_t = spike_array["time"][i]

        pop_spk_dict[pop_name][gid].append(spk_t)

    for pop_name, _, _ in populations:
        this_spk_dict = pop_spk_dict[pop_name]
        logger.info(
            f"Saving spike data for population {pop_name} gid set {sorted(this_spk_dict.keys())}"
        )
        output_dict = {
            gid: {"t": np.asarray(spk_ts, dtype=np.float32)}
            for gid, spk_ts in this_spk_dict.items()
        }

        write_cell_attributes(
            output_path, pop_name, output_dict, namespace=namespace, comm=comm
        )
        logger.info(
            f"Saved spike data for population {pop_name} to file {output_path}"
        )

    comm.barrier()


def create_neural_h5(
    output_filepath: str,
    cell_distributions: config.CellDistributions,
    synapses: config.Synapses,
    population_definitions: Dict[str, int],
    gap_junctions: Optional[Dict] = None,
<<<<<<< HEAD
    populations: Optional[Dict[str, int]] = None,
) -> None:
    _populations = []
    for pop_name, pop_idx in populations.items():
=======
) -> None:
    populations = []
    for pop_name, pop_idx in population_definitions.items():
        if pop_name not in cell_distributions:
            raise ValueError(
                f"Definitions contain a population '{pop_name}' that is not specified in the cell distribution populations ({', '.join([p for p in cell_distributions])})"
            )
>>>>>>> 504c6a51
        layer_counts = cell_distributions[pop_name]
        pop_count = 0
        for layer_name, layer_count in layer_counts.items():
            pop_count += layer_count
        populations.append((pop_name, pop_idx, pop_count))
    populations.sort(key=lambda x: x[1])
    min_pop_idx = populations[0][1]

    projections = []
    if gap_junctions:
        for (post, pre), connection_dict in gap_junctions.items():
            projections.append(
                (population_definitions[pre], population_definitions[post])
            )
    else:
        for post, connection_dict in synapses.items():
            for pre, _ in connection_dict.items():
                projections.append(
                    (population_definitions[pre], population_definitions[post])
                )

    # create an HDF5 enumerated type for the population label
    mapping = {name: idx for name, idx in population_definitions.items()}
    dt_population_labels = h5py.special_dtype(enum=(np.uint16, mapping))

    with h5py.File(output_filepath, "a") as h5:
        h5[path_population_labels] = dt_population_labels

        dt_populations = np.dtype(
            [
                ("Start", np.uint64),
                ("Count", np.uint32),
                ("Population", h5[path_population_labels].dtype),
            ]
        )
        h5[path_population_range] = dt_populations

        # create an HDF5 compound type for population ranges
        dt = h5[path_population_range].dtype

        g = h5_get_group(h5, grp_h5types)

        dset = h5_get_dataset(
            g, grp_populations, maxshape=(len(populations),), dtype=dt
        )
        dset.resize((len(populations),))
        a = np.zeros(len(populations), dtype=dt)
        start = 0
        for enum_id, (name, idx, count) in enumerate(populations):
            a[enum_id]["Start"] = start
            a[enum_id]["Count"] = count
            a[enum_id]["Population"] = idx
            start += count
        dset[:] = a

        dt_projections = np.dtype(
            [
                ("Source", h5[path_population_labels].dtype),
                ("Destination", h5[path_population_labels].dtype),
            ]
        )

        h5[path_population_projections] = dt_projections

        dt = h5[path_population_projections]
        dset = h5_get_dataset(
            g,
            grp_valid_population_projections,
            maxshape=(len(projections),),
            dtype=dt,
        )
        dset.resize((len(projections),))
        a = np.zeros(len(projections), dtype=dt)
        idx = 0
        for i, prj in enumerate(projections):
            src, dst = prj
            a[i]["Source"] = int(src)
            a[i]["Destination"] = int(dst)

        dset[:] = a

    h5.close()


def mkout(env: AbstractEnv, results_filename: str) -> None:
    """
    Creates simulation results file and adds H5Types group compatible with NeuroH5.

    :param env:
    :param results_filename:
    :return:
    """
    if "Cell Data" in env.model_config:
        dataset_path = os.path.join(env.dataset_prefix, env.datasetName)
        data_file_path = os.path.join(
            dataset_path, env.model_config["Cell Data"]
        )
        data_file = h5py.File(data_file_path, "r")
        results_file = h5py.File(results_filename, "a")
        if "H5Types" not in results_file:
            data_file.copy("/H5Types", results_file)
            data_file.close()
            results_file.close()
    else:
        make_h5types(env, results_filename)


def spikeout(
    env: AbstractEnv,
    output_path: str,
    t_start: Optional[float] = None,
    clear_data: bool = False,
) -> None:
    """
    Writes spike times to specified NeuroH5 output file.

    :param env:
    :param output_path:
    :param clear_data:
    :return:
    """
    equilibration_duration = float(
        env.stimulus_config["Equilibration Duration"]
    )
    n_trials = env.n_trials

    t_vec = env.t_vec.as_numpy()
    id_vec = np.asarray(env.id_vec.as_numpy(), dtype=np.uint32)

    trial_time_ranges = get_trial_time_ranges(
        env.t_rec.to_python(), env.n_trials
    )
    trial_time_bins = [
        t_trial_start for t_trial_start, t_trial_end in trial_time_ranges
    ]
    trial_dur = np.asarray(
        [env.tstop + equilibration_duration] * n_trials, dtype=np.float32
    )

    binlst = []
    typelst = sorted(env.celltypes.keys())
    binvect = np.asarray([env.celltypes[k]["start"] for k in typelst])
    sort_idx = np.argsort(binvect, axis=0)
    pop_names = [typelst[i] for i in sort_idx]
    bins = binvect[sort_idx][1:]
    inds = np.digitize(id_vec, bins)

    if env.results_namespace_id is None:
        namespace_id = "Spike Events"
    else:
        namespace_id = f"Spike Events {str(env.results_namespace_id)}"

    for i, pop_name in enumerate(pop_names):
        spkdict = {}
        sinds = np.where(inds == i)
        if len(sinds) > 0:
            ids = id_vec[sinds]
            ts = t_vec[sinds]
            for j in range(0, len(ids)):
                gid = ids[j]
                t = ts[j]
                if (t_start is None) or (t >= t_start):
                    if gid in spkdict:
                        spkdict[gid]["t"].append(t)
                    else:
                        spkdict[gid] = {"t": [t]}
            for gid in spkdict:
                is_artificial = gid in env.artificial_cells[pop_name]
                spiketrain = np.array(spkdict[gid]["t"], dtype=np.float32)
                if gid in env.spike_onset_delay:
                    spiketrain -= env.spike_onset_delay[gid]
                trial_bins = np.digitize(spiketrain, trial_time_bins) - 1
                trial_spikes = [
                    np.copy(spiketrain[np.where(trial_bins == trial_i)[0]])
                    for trial_i in range(n_trials)
                ]
                for trial_i, trial_spiketrain in enumerate(trial_spikes):
                    trial_spiketrain = trial_spikes[trial_i]
                    trial_spiketrain -= (
                        np.sum(trial_dur[:(trial_i)]) + equilibration_duration
                    )
                spkdict[gid]["t"] = np.concatenate(trial_spikes)
                spkdict[gid]["Trial Duration"] = trial_dur
                spkdict[gid]["Trial Index"] = np.asarray(
                    trial_bins, dtype=np.uint8
                )
                spkdict[gid]["artificial"] = np.asarray(
                    [1 if is_artificial else 0], dtype=np.uint8
                )
        append_cell_attributes(
            output_path,
            pop_name,
            spkdict,
            namespace=namespace_id,
            comm=env.comm,
            io_size=env.io_size,
        )
        del spkdict

    if clear_data:
        env.t_vec.resize(0)
        env.id_vec.resize(0)

    env.comm.barrier()
    if env.comm.Get_rank() == 0:
        logger.info(f"*** Output spike results to file {output_path}")


def recsout(
    env: AbstractEnv,
    output_path: str,
    t_start: Optional[float] = None,
    clear_data: bool = False,
    write_cell_location_data: bool = False,
    write_trial_data: bool = False,
) -> None:
    """
    Writes intracellular state traces to specified NeuroH5 output file.

    :param env:
    :param output_path:
    :param clear_data:
    :param reduce_data:
    :return:
    """
    t_rec = env.t_rec
    equilibration_duration = float(
        env.stimulus_config["Equilibration Duration"]
    )
    reduce_data = env.recording_profile.get("reduce", None)
    n_trials = env.n_trials

    trial_time_ranges = get_trial_time_ranges(
        env.t_rec.to_python(), env.n_trials
    )
    trial_time_bins = [
        t_trial_start for t_trial_start, t_trial_end in trial_time_ranges
    ]
    trial_dur = np.asarray(
        [env.tstop + equilibration_duration] * n_trials, dtype=np.float32
    )

    for pop_name in sorted(env.celltypes.keys()):
        local_rec_types = list(env.recs_dict[pop_name].keys())
        rec_types = sorted(
            set(env.comm.allreduce(local_rec_types, op=mpi_op_concat))
        )
        for rec_type in rec_types:
            recs = env.recs_dict[pop_name][rec_type]
            attr_dict = defaultdict(lambda: {})
            for rec in recs:
                gid = rec["gid"]
                data_vec = np.array(
                    rec["vec"], copy=clear_data, dtype=np.float32
                )
                time_vec = np.array(t_rec, copy=clear_data, dtype=np.float32)
                if t_start is not None:
                    time_inds = np.where(time_vec >= t_start)[0]
                    time_vec = time_vec[time_inds]
                    data_vec = data_vec[time_inds]
                trial_bins = np.digitize(time_vec, trial_time_bins) - 1
                for trial_i in range(n_trials):
                    trial_inds = np.where(trial_bins == trial_i)[0]
                    time_vec[trial_inds] -= (
                        np.sum(trial_dur[:(trial_i)]) + equilibration_duration
                    )
                label = rec["label"]
                if label in attr_dict[gid]:
                    if reduce_data is None:
                        raise RuntimeError(
                            "recsout: duplicate recorder labels and no reduce strategy specified"
                        )
                    elif reduce_data is True:
                        attr_dict[gid][label] += data_vec
                    else:
                        raise RuntimeError(
                            "recsout: unsupported reduce strategy specified"
                        )
                else:
                    attr_dict[gid][label] = data_vec
                    attr_dict[gid]["t"] = time_vec
                if write_trial_data:
                    attr_dict[gid]["trial duration"] = trial_dur
                if write_cell_location_data:
                    distance = rec.get("distance", None)
                    if distance is not None:
                        attr_dict[gid]["distance"] = np.asarray(
                            [distance], dtype=np.float32
                        )
                    section = rec.get("section", None)
                    if section is not None:
                        attr_dict[gid]["section"] = np.asarray(
                            [section], dtype=np.int16
                        )
                    loc = rec.get("loc", None)
                    if loc is not None:
                        attr_dict[gid]["loc"] = np.asarray(
                            [loc], dtype=np.float32
                        )
                if clear_data:
                    rec["vec"].resize(0)
            if env.results_namespace_id is None:
                namespace_id = f"Intracellular {rec_type}"
            else:
                namespace_id = "Intracellular {} {}".format(
                    rec_type, str(env.results_namespace_id)
                )
            append_cell_attributes(
                output_path,
                pop_name,
                attr_dict,
                namespace=namespace_id,
                comm=env.comm,
                io_size=env.io_size,
            )
    if clear_data:
        env.t_rec.resize(0)

    env.comm.barrier()
    if env.comm.Get_rank() == 0:
        logger.info(
            f"*** Output intracellular state results to file {output_path}"
        )


def lfpout(env: AbstractEnv, output_path: str):
    """
    Writes local field potential voltage traces to specified HDF5 output file.

    :param env:
    :param output_path:
    :param clear_data:
    :return:
    """

    for lfp in list(env.lfp.values()):
        if env.results_namespace_id is None:
            namespace_id = f"Local Field Potential {str(lfp.label)}"
        else:
            namespace_id = "Local Field Potential {} {}".format(
                str(lfp.label), str(env.results_namespace_id)
            )
        import h5py

        output = h5py.File(output_path, "a")

        grp = output.create_group(namespace_id)

        grp["t"] = np.asarray(lfp.t, dtype=np.float32)
        grp["v"] = np.asarray(lfp.meanlfp, dtype=np.float32)

        output.close()

    if env.comm.Get_rank() == 0:
        logger.info(f"*** Output LFP results to file {output_path}")


def get_h5py_attr(attrs, key):
    """
    str values are stored as bytes in h5py container attrs dictionaries. This function enables py2/py3 compatibility by
    always returning them to str type upon read. Values should be converted during write with the companion function
    set_h5py_str_attr.
    :param attrs: :class:'h5py._hl.attrs.AttributeManager'
    :param key: str
    :return: val with type converted if str or array of str
    """
    if key not in attrs:
        raise KeyError(f"get_h5py_attr: invalid key: {key}")
    val = attrs[key]
    if isinstance(val, str):
        val = np.string_(val).astype(str)
    elif isinstance(val, Iterable) and len(val) > 0:
        if isinstance(val[0], str):
            val = np.array(val, dtype="str")
    return val


def set_h5py_attr(attrs, key, val):
    """
    str values are stored as bytes in h5py container attrs dictionaries. This function enables py2/py3 compatibility by
    always converting them to `np.string_` upon write. Values should be converted back to str during read with the
    companion function get_h5py_str_attr.

    :param attrs: :class:'h5py._hl.attrs.AttributeManager'
    :param key: str
    :param val: type converted if str or array of str
    """
    if isinstance(val, str):
        val = np.string_(val)
    elif isinstance(val, Iterable) and len(val) > 0:
        if isinstance(val[0], str):
            val = np.array(val, dtype="S")
    attrs[key] = val


def get_h5py_group(file, hierarchy, create=False):
    """

    :param file: :class: in ['h5py.File', 'h5py.Group']
    :param hierarchy: list of str
    :param create: bool
    :return: :class:'h5py.Group'
    """
    target = file
    for key in hierarchy:
        if key is not None:
            key = str(key)
            if key not in target:
                if create:
                    target = target.create_group(key)
                else:
                    raise KeyError(
                        "get_h5py_group: target: %s does not contain key: %s; valid keys: %s"
                        % (target, key, list(target.keys()))
                    )
            else:
                target = target[key]
    return target


def write_cell_selection(
    env: AbstractEnv, write_selection_file_path, populations=None, write_kwds={}
):
    """
    Writes out the data necessary to instantiate the selected cells.

    :param env: an instance of the `Env` class
    """

    if "comm" not in write_kwds:
        write_kwds["comm"] = env.comm
    if "io_size" not in write_kwds:
        write_kwds["io_size"] = env.io_size

    rank = int(env.comm.Get_rank())
    nhosts = int(env.comm.Get_size())

    dataset_path = env.dataset_path
    data_file_path = env.data_file_path

    if populations is None:
        pop_names = sorted(env.cell_selection.keys())
    else:
        pop_names = populations

    for pop_name in pop_names:
        gid_range = [
            gid
            for i, gid in enumerate(env.cell_selection[pop_name])
            if i % nhosts == rank
        ]

        trees_output_dict = {}
        coords_output_dict = {}
        num_cells = 0
        if (pop_name in env.cell_attribute_info) and (
            "Trees" in env.cell_attribute_info[pop_name]
        ):
            if rank == 0:
                logger.info(f"*** Reading trees for population {pop_name}")

            cell_tree_iter, _ = scatter_read_tree_selection(
                data_file_path,
                pop_name,
                selection=gid_range,
                topology=False,
                comm=env.comm,
                io_size=env.io_size,
            )
            if rank == 0:
                logger.info(f"*** Done reading trees for population {pop_name}")

            for i, (gid, tree) in enumerate(cell_tree_iter):
                trees_output_dict[gid] = tree
                num_cells += 1

            assert len(trees_output_dict) == len(gid_range)

        elif (pop_name in env.cell_attribute_info) and (
            "Coordinates" in env.cell_attribute_info[pop_name]
        ):
            if rank == 0:
                logger.info(
                    f"*** Reading coordinates for population {pop_name}"
                )

            cell_attributes_iter = scatter_read_cell_attribute_selection(
                data_file_path,
                pop_name,
                selection=gid_range,
                namespace="Coordinates",
                comm=env.comm,
                io_size=env.io_size,
            )

            if rank == 0:
                logger.info(
                    f"*** Done reading coordinates for population {pop_name}"
                )

            for i, (gid, coords) in enumerate(cell_attributes_iter):
                coords_output_dict[gid] = coords
                num_cells += 1

        if rank == 0:
            logger.info(
                f"*** Writing cell selection for population {pop_name} to file {write_selection_file_path}"
            )
        append_cell_trees(
            write_selection_file_path, pop_name, trees_output_dict, **write_kwds
        )
        write_cell_attributes(
            write_selection_file_path,
            pop_name,
            coords_output_dict,
            namespace="Coordinates",
            **write_kwds,
        )
        env.comm.barrier()


def write_connection_selection(
    env: AbstractEnv, write_selection_file_path, populations=None, write_kwds={}
):
    """
    Loads NeuroH5 connectivity file, and writes the corresponding
    synapse and network connection mechanisms for the selected postsynaptic cells.

    :param env: an instance of the `Env` class
    """

    if "comm" not in write_kwds:
        write_kwds["comm"] = env.comm
    if "io_size" not in write_kwds:
        write_kwds["io_size"] = env.io_size

    connectivity_file_path = env.connectivity_file_path
    forest_file_path = env.forest_file_path
    rank = int(env.comm.Get_rank())
    nhosts = int(env.comm.Get_size())
    syn_attrs = env.synapse_attributes

    if populations is None:
        pop_names = sorted(env.cell_selection.keys())
    else:
        pop_names = populations

    input_sources = {pop_name: set() for pop_name in env.celltypes}

    for postsyn_name, presyn_names in sorted(env.projection_dict.items()):
        gc.collect()

        if rank == 0:
            logger.info(
                f"*** Writing connection selection of population {postsyn_name}"
            )

        if postsyn_name not in pop_names:
            continue

        gid_range = [
            gid
            for i, gid in enumerate(env.cell_selection[postsyn_name])
            if i % nhosts == rank
        ]

        synapse_config = env.celltypes[postsyn_name]["synapses"]

        weight_dicts = []
        has_weights = False
        if "weights" in synapse_config:
            has_weights = True
            weight_dicts = synapse_config["weights"]

        if rank == 0:
            logger.info(
                f"*** Reading synaptic attributes for population {postsyn_name}"
            )

        syn_attributes_iter = scatter_read_cell_attribute_selection(
            forest_file_path,
            postsyn_name,
            selection=gid_range,
            namespace="Synapse Attributes",
            comm=env.comm,
            io_size=env.io_size,
        )

        syn_attributes_output_dict = dict(list(syn_attributes_iter))
        write_cell_attributes(
            write_selection_file_path,
            postsyn_name,
            syn_attributes_output_dict,
            namespace="Synapse Attributes",
            **write_kwds,
        )
        del syn_attributes_output_dict
        del syn_attributes_iter

        if has_weights:
            for weight_dict in weight_dicts:
                weights_namespaces = weight_dict["namespace"]

                if rank == 0:
                    logger.info(
                        "*** Reading synaptic weights of population {} from namespaces {}".format(
                            postsyn_name, str(weights_namespaces)
                        )
                    )

                for weights_namespace in weights_namespaces:
                    syn_weights_iter = scatter_read_cell_attribute_selection(
                        forest_file_path,
                        postsyn_name,
                        namespace=weights_namespace,
                        selection=gid_range,
                        comm=env.comm,
                        io_size=env.io_size,
                    )

                    weight_attributes_output_dict = dict(list(syn_weights_iter))
                    write_cell_attributes(
                        write_selection_file_path,
                        postsyn_name,
                        weight_attributes_output_dict,
                        namespace=weights_namespace,
                        **write_kwds,
                    )
                    del weight_attributes_output_dict
                    del syn_weights_iter

        logger.info(
            "*** Rank %i: reading connectivity selection from file %s for postsynaptic population: %s: selection: %s"
            % (rank, connectivity_file_path, postsyn_name, str(gid_range))
        )

        (graph, attr_info) = scatter_read_graph_selection(
            connectivity_file_path,
            selection=gid_range,
            projections=[
                (presyn_name, postsyn_name)
                for presyn_name in sorted(presyn_names)
            ],
            comm=env.comm,
            io_size=env.io_size,
            namespaces=["Synapses", "Connections"],
        )

        for presyn_name in sorted(presyn_names):
            gid_dict = {}
            edge_count = 0
            node_count = 0
            if postsyn_name in graph:
                if (
                    postsyn_name in attr_info
                    and presyn_name in attr_info[postsyn_name]
                ):
                    edge_attr_info = attr_info[postsyn_name][presyn_name]
                else:
                    raise RuntimeError(
                        "write_connection_selection: missing edge attributes for projection %s -> %s"
                        % (presyn_name, postsyn_name)
                    )

                if (
                    "Synapses" in edge_attr_info
                    and "syn_id" in edge_attr_info["Synapses"]
                    and "Connections" in edge_attr_info
                    and "distance" in edge_attr_info["Connections"]
                ):
                    syn_id_attr_index = edge_attr_info["Synapses"]["syn_id"]
                    distance_attr_index = edge_attr_info["Connections"][
                        "distance"
                    ]
                else:
                    raise RuntimeError(
                        "write_connection_selection: missing edge attributes for projection %s -> %s"
                        % (presyn_name, postsyn_name)
                    )

                edge_iter = compose_iter(
                    lambda edgeset: input_sources[presyn_name].update(
                        edgeset[1][0]
                    ),
                    graph[postsyn_name][presyn_name],
                )
                for postsyn_gid, edges in edge_iter:
                    presyn_gids, edge_attrs = edges
                    edge_syn_ids = edge_attrs["Synapses"][syn_id_attr_index]
                    edge_dists = edge_attrs["Connections"][distance_attr_index]

                    gid_dict[postsyn_gid] = (
                        presyn_gids,
                        {
                            "Synapses": {"syn_id": edge_syn_ids},
                            "Connections": {"distance": edge_dists},
                        },
                    )
                    edge_count += len(presyn_gids)
                    node_count += 1

            env.comm.barrier()
            logger.info(
                "*** Rank %d: Writing projection %s -> %s selection: %d nodes, %d edges"
                % (rank, presyn_name, postsyn_name, node_count, edge_count)
            )
            write_graph(
                write_selection_file_path,
                src_pop_name=presyn_name,
                dst_pop_name=postsyn_name,
                edges=gid_dict,
                comm=env.comm,
                io_size=env.io_size,
            )
            env.comm.barrier()

    return input_sources


def write_input_cell_selection(
    env: AbstractEnv,
    input_sources,
    write_selection_file_path,
    populations=None,
    write_kwds={},
):
    """
    Writes out predefined spike trains when only a subset of the network is instantiated.

    :param env: an instance of the `Env` class
    :param input_sources: a dictionary of the form { pop_name, gid_sources }
    """

    if "comm" not in write_kwds:
        write_kwds["comm"] = env.comm
    if "io_size" not in write_kwds:
        write_kwds["io_size"] = env.io_size

    rank = int(env.comm.Get_rank())
    nhosts = int(env.comm.Get_size())

    dataset_path = env.dataset_path
    input_file_path = env.data_file_path

    if populations is None:
        pop_names = sorted(env.celltypes.keys())
    else:
        pop_names = populations

    for pop_name, gid_range in sorted(input_sources.items()):
        gc.collect()

        if pop_name not in pop_names:
            continue

        spikes_output_dict = {}

        if (env.cell_selection is not None) and (
            pop_name in env.cell_selection
        ):
            local_gid_range = gid_range.difference(
                set(env.cell_selection[pop_name])
            )
        else:
            local_gid_range = gid_range

        gid_range = env.comm.allreduce(local_gid_range, op=mpi_op_set_union)
        this_gid_range = set()
        for i, gid in enumerate(gid_range):
            if i % nhosts == rank:
                this_gid_range.add(gid)

        has_spike_train = False
        spike_input_source_loc = []
        if (env.spike_input_attribute_info is not None) and (
            env.spike_input_ns is not None
        ):
            if (pop_name in env.spike_input_attribute_info) and (
                env.spike_input_ns in env.spike_input_attribute_info[pop_name]
            ):
                has_spike_train = True
                spike_input_source_loc.append(
                    (env.spike_input_path, env.spike_input_ns)
                )
        if (env.cell_attribute_info is not None) and (
            env.spike_input_ns is not None
        ):
            if (pop_name in env.cell_attribute_info) and (
                env.spike_input_ns in env.cell_attribute_info[pop_name]
            ):
                has_spike_train = True
                spike_input_source_loc.append(
                    (input_file_path, env.spike_input_ns)
                )

        if rank == 0:
            logger.info(
                "*** Reading spike trains for population %s: %d cells: has_spike_train = %s"
                % (pop_name, len(this_gid_range), str(has_spike_train))
            )

        if has_spike_train:
            vecstim_attr_set = {"t"}
            if env.spike_input_attr is not None:
                vecstim_attr_set.add(env.spike_input_attr)
            if "spike train" in env.celltypes[pop_name]:
                vecstim_attr_set.add(
                    env.celltypes[pop_name]["spike train"]["attribute"]
                )

            cell_spikes_iters = [
                scatter_read_cell_attribute_selection(
                    input_path,
                    pop_name,
                    list(this_gid_range),
                    namespace=input_ns,
                    mask=vecstim_attr_set,
                    comm=env.comm,
                    io_size=env.io_size,
                )
                for (input_path, input_ns) in spike_input_source_loc
            ]

            for cell_spikes_iter in cell_spikes_iters:
                spikes_output_dict.update(dict(list(cell_spikes_iter)))

        if rank == 0:
            logger.info(
                "*** Writing spike trains for population {}: {}".format(
                    pop_name, str(spikes_output_dict)
                )
            )

        write_cell_attributes(
            write_selection_file_path,
            pop_name,
            spikes_output_dict,
            namespace=env.spike_input_ns,
            **write_kwds,
        )


def query_cell_attributes(input_file, population_names, namespace_ids=None):
    pop_state_dict = {}

    logger.info("Querying cell attribute data...")

    attr_info_dict = read_cell_attribute_info(
        input_file, populations=population_names, read_cell_index=True
    )

    namespace_id_lst = []
    for pop_name in attr_info_dict:
        cell_index = None
        pop_state_dict[pop_name] = {}
        if namespace_ids is None:
            namespace_id_lst = attr_info_dict[pop_name].keys()
        else:
            namespace_id_lst = namespace_ids
    return namespace_id_lst, attr_info_dict


def _run(commands, spawn_process=False):
    cmd = " ".join(commands)
    print(cmd)
    if not spawn_process:
        return os.system(" ".join([shlex.quote(cmd) for cmd in commands]))
    return subprocess.check_output(commands)


def copy_dataset(f_src: h5py.File, f_dst: h5py.File, dset_path: str) -> None:
    print(f"Copying {dset_path} from {f_src} to {f_dst} ...")
    target_path = str(pathlib.Path(dset_path).parent)
    f_src.copy(f_src[dset_path], f_dst[target_path])


class H5FileManager:
    """Utility to manage NeuroH5 simulator files"""

    def __init__(self, directory: str):
        self.directory = directory

    def local_directory(self, *append: str, create: bool = False) -> str:
        d = os.path.join(os.path.abspath(self.directory), *append)
        if create:
            os.makedirs(d, exist_ok=True)
        return d

    @property
    def cells_filepath(self) -> str:
        return self.local_directory("cells.h5")

    @property
    def connections_filepath(self) -> str:
        return self.local_directory("connections.h5")

    def import_h5types(self, src: str):
        with h5py.File(self.cells_filepath, "w") as f:
            input_file = h5py.File(src, "r")
            copy_dataset(input_file, f, "/H5Types")
            input_file.close()

        with h5py.File(self.connections_filepath, "w") as f:
            input_file = h5py.File(src, "r")
            copy_dataset(input_file, f, "/H5Types")
            input_file.close()

    def import_soma_coordinates(self, src: str, populations: Tuple[str] = ()):
        with h5py.File(self.cells_filepath, "a") as f_dst:
            grp = f_dst.create_group("Populations")

            for p in populations:
                grp.create_group(p)

            for p in populations:
                coords_dset_path = f"/Populations/{p}/Generated Coordinates"
                coords_output_path = f"/Populations/{p}/Coordinates"
                distances_dset_path = f"/Populations/{p}/Arc Distances"
                with h5py.File(src, "r") as f_src:
                    copy_dataset(f_src, f_dst, coords_dset_path)
                    copy_dataset(f_src, f_dst, distances_dset_path)

    def import_synapse_attributes(
        self, population: str, forest_file: str, synapses_file: str
    ):
        forest_dset_path = f"/Populations/{population}/Trees"
        forest_syns_dset_path = f"/Populations/{population}/Synapse Attributes"

        cmd = [
            "h5copy",
            "-p",
            "-s",
            forest_dset_path,
            "-d",
            forest_dset_path,
            "-i",
            forest_file,
            "-o",
            self.cells_filepath,
        ]
        _run(cmd)

        cmd = [
            "h5copy",
            "-p",
            "-s",
            forest_syns_dset_path,
            "-d",
            forest_syns_dset_path,
            "-i",
            synapses_file,
            "-o",
            self.cells_filepath,
        ]
        _run(cmd)

    def import_projections(self, population: str, src: str):
        projection_dset_path = f"/Projections/{population}"
        cmd = [
            "h5copy",
            "-p",
            "-s",
            projection_dset_path,
            "-d",
            projection_dset_path,
            "-i",
            src,
            "-o",
            self.connections_filepath,
        ]
        _run(cmd)

    def copy_stim_coordinates(self):
        cmd = [
            "h5copy",
            "-p",
            "-s",
            "/Populations/STIM/Generated Coordinates",
            "-d",
            "/Populations/STIM/Coordinates",
            "-i",
            self.cells_filepath,
            "-o",
            self.cells_filepath,
        ]
        _run(cmd)<|MERGE_RESOLUTION|>--- conflicted
+++ resolved
@@ -271,12 +271,6 @@
     synapses: config.Synapses,
     population_definitions: Dict[str, int],
     gap_junctions: Optional[Dict] = None,
-<<<<<<< HEAD
-    populations: Optional[Dict[str, int]] = None,
-) -> None:
-    _populations = []
-    for pop_name, pop_idx in populations.items():
-=======
 ) -> None:
     populations = []
     for pop_name, pop_idx in population_definitions.items():
@@ -284,7 +278,6 @@
             raise ValueError(
                 f"Definitions contain a population '{pop_name}' that is not specified in the cell distribution populations ({', '.join([p for p in cell_distributions])})"
             )
->>>>>>> 504c6a51
         layer_counts = cell_distributions[pop_name]
         pop_count = 0
         for layer_name, layer_count in layer_counts.items():
