--- conflicted
+++ resolved
@@ -3,16 +3,9 @@
 import uuid
 
 import numpy as np
-<<<<<<< HEAD
-from miv_simulator import cells, io_utils, neuron_utils, synapses, utils
-from miv_simulator.cells import BiophysCell
-from miv_simulator.env import Env
-from miv_simulator.neuron_utils import configure_hoc_env, h, make_rec, run_iclamp
-=======
 from miv_simulator import cells, synapses
 from miv_simulator.cells import BiophysCell
 from miv_simulator.env import Env
->>>>>>> f9d68d03
 from miv_simulator.synapses import get_syn_filter_dict
 from miv_simulator.utils import (
     AbstractEnv,
