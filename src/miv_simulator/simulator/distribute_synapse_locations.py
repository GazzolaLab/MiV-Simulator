import gc
import os
import sys
import time
from collections import defaultdict

import h5py
import numpy as np
from miv_simulator import cells, synapses, utils
from miv_simulator.mechanisms import compile_and_load
from miv_simulator.cells import load_cell_template
from miv_simulator.env import Env
from miv_simulator.utils.neuron import configure_hoc_env
from mpi4py import MPI
from neuroh5.io import (
    NeuroH5TreeGen,
    append_cell_attributes,
    read_population_ranges,
)

sys_excepthook = sys.excepthook


def mpi_excepthook(type, value, traceback):
    sys_excepthook(type, value, traceback)
    sys.stdout.flush()
    sys.stderr.flush()
    if MPI.COMM_WORLD.size > 1:
        MPI.COMM_WORLD.Abort(1)


sys.excepthook = mpi_excepthook


def update_syn_stats(env, syn_stats_dict, syn_dict):
    syn_type_excitatory = env.Synapse_Types["excitatory"]
    syn_type_inhibitory = env.Synapse_Types["inhibitory"]

    this_syn_stats_dict = {
        "section": defaultdict(lambda: {"excitatory": 0, "inhibitory": 0}),
        "layer": defaultdict(lambda: {"excitatory": 0, "inhibitory": 0}),
        "swc_type": defaultdict(lambda: {"excitatory": 0, "inhibitory": 0}),
        "total": {"excitatory": 0, "inhibitory": 0},
    }

    for syn_id, syn_sec, syn_type, swc_type, syn_layer in zip(
        syn_dict["syn_ids"],
        syn_dict["syn_secs"],
        syn_dict["syn_types"],
        syn_dict["swc_types"],
        syn_dict["syn_layers"],
    ):
        if syn_type == syn_type_excitatory:
            syn_type_str = "excitatory"
        elif syn_type == syn_type_inhibitory:
            syn_type_str = "inhibitory"
        else:
            raise ValueError(f"Unknown synapse type {str(syn_type)}")

        syn_stats_dict["section"][syn_sec][syn_type_str] += 1
        syn_stats_dict["layer"][syn_layer][syn_type_str] += 1
        syn_stats_dict["swc_type"][swc_type][syn_type_str] += 1
        syn_stats_dict["total"][syn_type_str] += 1

        this_syn_stats_dict["section"][syn_sec][syn_type_str] += 1
        this_syn_stats_dict["layer"][syn_layer][syn_type_str] += 1
        this_syn_stats_dict["swc_type"][swc_type][syn_type_str] += 1
        this_syn_stats_dict["total"][syn_type_str] += 1

    return this_syn_stats_dict


def global_syn_summary(comm, syn_stats, gid_count, root):
    global_count = comm.gather(gid_count, root=root)
    global_count = np.sum(global_count)
    res = []
    for population in sorted(syn_stats):
        pop_syn_stats = syn_stats[population]
        for part in ["layer", "swc_type"]:
            syn_stats_dict = pop_syn_stats[part]
            for part_name in syn_stats_dict:
                for syn_type in syn_stats_dict[part_name]:
                    global_syn_count = comm.gather(
                        syn_stats_dict[part_name][syn_type], root=root
                    )
                    if comm.rank == root:
                        res.append(
                            f"{population} {part} {part_name}: mean {syn_type} synapses per cell: {np.sum(global_syn_count) / global_count:.2f}"
                        )
        total_syn_stats_dict = pop_syn_stats["total"]
        for syn_type in total_syn_stats_dict:
            global_syn_count = comm.gather(
                total_syn_stats_dict[syn_type], root=root
            )
            if comm.rank == root:
                res.append(
                    f"{population}: mean {syn_type} synapses per cell: {np.sum(global_syn_count) / global_count:.2f}"
                )

    return global_count, str.join("\n", res)


def local_syn_summary(syn_stats_dict):
    res = []
    for part_name in ["layer", "swc_type"]:
        for part_type in syn_stats_dict[part_name]:
            syn_count_dict = syn_stats_dict[part_name][part_type]
            for syn_type, syn_count in list(syn_count_dict.items()):
                res.append(
                    "%s %i: %s synapses: %i"
                    % (part_name, part_type, syn_type, syn_count)
                )
    return str.join("\n", res)


def check_syns(
    gid,
    morph_dict,
    syn_stats_dict,
    seg_density_per_sec,
    layer_set_dict,
    swc_set_dict,
    env,
    logger,
):
    layer_stats = syn_stats_dict["layer"]
    swc_stats = syn_stats_dict["swc_type"]

    warning_flag = False
    for syn_type, layer_set in list(layer_set_dict.items()):
        for layer in layer_set:
            if layer in layer_stats:
                if layer_stats[layer][syn_type] <= 0:
                    warning_flag = True
            else:
                warning_flag = True
    if warning_flag:
        logger.warning(
            f"Rank {env.comm.Get_rank()}: incomplete synapse layer set for cell {gid}: {layer_stats}"
            f"  layer_set_dict: {layer_set_dict}\n"
            f"  seg_density_per_sec: {seg_density_per_sec}\n"
            f"  morph_dict: {morph_dict}"
        )
    for syn_type, swc_set in swc_set_dict.items():
        for swc_type in swc_set:
            if swc_type in swc_stats:
                if swc_stats[swc_type][syn_type] <= 0:
                    warning_flag = True
            else:
                warning_flag = True
    if warning_flag:
        logger.warning(
            f"Rank {env.comm.Get_rank()}: incomplete synapse swc type set for cell {gid}: {swc_stats}"
            f"  swc_set_dict: {swc_set_dict.items}\n"
            f"  seg_density_per_sec: {seg_density_per_sec}\n"
            f"   morph_dict: {morph_dict}"
        )


def distribute_synapse_locations(
    config,
    template_path,
    output_path,
    forest_path,
    populations,
    distribution,
    io_size,
    chunk_size,
    value_chunk_size,
    write_size,
    verbose,
    dry_run,
    debug,
    config_prefix="",
    mechanisms_path=None,
):
<<<<<<< HEAD
=======
    if mechanisms_path is None:
        mechanisms_path = "./mechanisms"

>>>>>>> a34a4769
    utils.config_logging(verbose)
    logger = utils.get_script_logger(os.path.basename(__file__))

    comm = MPI.COMM_WORLD
    rank = comm.rank

    if rank == 0:
        logger.info(f"{comm.size} ranks have been allocated")

    compile_and_load(directory=mechanisms_path)

    env = Env(
        comm=comm,
        config=config,
        template_paths=template_path,
        config_prefix=config_prefix,
    )

    configure_hoc_env(env)

    if io_size == -1:
        io_size = comm.size

    if output_path is None:
        output_path = forest_path

    if not dry_run:
        if rank == 0:
            if not os.path.isfile(output_path):
                input_file = h5py.File(forest_path, "r")
                output_file = h5py.File(output_path, "w")
                input_file.copy("/H5Types", output_file)
                input_file.close()
                output_file.close()
        comm.barrier()

    (pop_ranges, _) = read_population_ranges(forest_path, comm=comm)
    start_time = time.time()
    syn_stats = dict()
    for population in populations:
        syn_stats[population] = {
            "section": defaultdict(lambda: {"excitatory": 0, "inhibitory": 0}),
            "layer": defaultdict(lambda: {"excitatory": 0, "inhibitory": 0}),
            "swc_type": defaultdict(lambda: {"excitatory": 0, "inhibitory": 0}),
            "total": {"excitatory": 0, "inhibitory": 0},
        }

    for population in populations:
        logger.info(f"Rank {rank} population: {population}")
        (population_start, _) = pop_ranges[population]
        template_class = load_cell_template(
            env, population, bcast_template=True
        )

        density_dict = env.celltypes[population]["synapses"]["density"]
        layer_set_dict = defaultdict(set)
        swc_set_dict = defaultdict(set)
        for sec_name, sec_dict in density_dict.items():
            for syn_type, syn_dict in sec_dict.items():
                swc_set_dict[syn_type].add(env.SWC_Types[sec_name])
                for layer_name in syn_dict:
                    if layer_name != "default":
                        layer = env.layers[layer_name]
                        layer_set_dict[syn_type].add(layer)

        syn_stats_dict = {
            "section": defaultdict(lambda: {"excitatory": 0, "inhibitory": 0}),
            "layer": defaultdict(lambda: {"excitatory": 0, "inhibitory": 0}),
            "swc_type": defaultdict(lambda: {"excitatory": 0, "inhibitory": 0}),
            "total": {"excitatory": 0, "inhibitory": 0},
        }

        count = 0
        gid_count = 0
        synapse_dict = {}
        for gid, morph_dict in NeuroH5TreeGen(
            forest_path, population, io_size=io_size, comm=comm, topology=True
        ):
            local_time = time.time()
            if gid is not None:
                cell = cells.make_neurotree_hoc_cell(
                    template_class, neurotree_dict=morph_dict, gid=gid
                )
                cell_sec_dict = {
                    "apical": (cell.apical_list, None),
                    "basal": (cell.basal_list, None),
                    "soma": (cell.soma_list, None),
                    "ais": (cell.ais_list, None),
                    "hillock": (cell.hillock_list, None),
                }
                cell_secidx_dict = {
                    "apical": cell.apicalidx,
                    "basal": cell.basalidx,
                    "soma": cell.somaidx,
                    "ais": cell.aisidx,
                    "hillock": cell.hilidx,
                }

                random_seed = (
                    env.model_config["Random Seeds"]["Synapse Locations"] + gid
                )
                if distribution == "uniform":
                    (
                        syn_dict,
                        seg_density_per_sec,
                    ) = synapses.distribute_uniform_synapses(
                        random_seed,
                        env.Synapse_Types,
                        env.SWC_Types,
                        env.layers,
                        density_dict,
                        morph_dict,
                        cell_sec_dict,
                        cell_secidx_dict,
                    )

                elif distribution == "poisson":
                    (
                        syn_dict,
                        seg_density_per_sec,
                    ) = synapses.distribute_poisson_synapses(
                        random_seed,
                        env.Synapse_Types,
                        env.SWC_Types,
                        env.layers,
                        density_dict,
                        morph_dict,
                        cell_sec_dict,
                        cell_secidx_dict,
                    )
                else:
                    raise Exception(
                        f"Unknown distribution type: {distribution}"
                    )

                synapse_dict[gid] = syn_dict
                this_syn_stats = update_syn_stats(env, syn_stats_dict, syn_dict)
                check_syns(
                    gid,
                    morph_dict,
                    this_syn_stats,
                    seg_density_per_sec,
                    layer_set_dict,
                    swc_set_dict,
                    env,
                    logger,
                )

                del cell
                num_syns = len(synapse_dict[gid]["syn_ids"])
                logger.info(
                    f"Rank {rank} took {time.time() - local_time:.2f} s to compute {num_syns} synapse locations for {population} gid: {gid}\n"
                    f"{local_syn_summary(this_syn_stats)}"
                )
                gid_count += 1
            else:
                logger.info(f"Rank {rank} gid is None")
            gc.collect()
            if (
                (not dry_run)
                and (write_size > 0)
                and (gid_count % write_size == 0)
            ):
                append_cell_attributes(
                    output_path,
                    population,
                    synapse_dict,
                    namespace="Synapse Attributes",
                    comm=comm,
                    io_size=io_size,
                    chunk_size=chunk_size,
                    value_chunk_size=value_chunk_size,
                )
                synapse_dict = {}
            syn_stats[population] = syn_stats_dict
            count += 1
            if debug and count == 5:
                break

        if not dry_run:
            append_cell_attributes(
                output_path,
                population,
                synapse_dict,
                namespace="Synapse Attributes",
                comm=comm,
                io_size=io_size,
                chunk_size=chunk_size,
                value_chunk_size=value_chunk_size,
            )

        global_count, summary = global_syn_summary(
            comm, syn_stats, gid_count, root=0
        )
        if rank == 0:
            logger.info(
                f"Population: {population}, {comm.size} ranks took {time.time() - start_time:.2f} s "
                f"to compute synapse locations for {np.sum(global_count)} cells"
            )
            logger.info(summary)

        comm.barrier()

    MPI.Finalize()<|MERGE_RESOLUTION|>--- conflicted
+++ resolved
@@ -174,12 +174,9 @@
     config_prefix="",
     mechanisms_path=None,
 ):
-<<<<<<< HEAD
-=======
     if mechanisms_path is None:
         mechanisms_path = "./mechanisms"
 
->>>>>>> a34a4769
     utils.config_logging(verbose)
     logger = utils.get_script_logger(os.path.basename(__file__))
 
