--- conflicted
+++ resolved
@@ -113,96 +113,7 @@
 
 ### Install NeuroH5
 
-<<<<<<< HEAD
-(Optional if [GTest](https://github.com/google/googletest/releases) not available)
-```sh
-wget https://github.com/google/googletest/archive/refs/tags/release-1.11.0.zip
-unzip release-1.11.0.zip
-cd googletest-release-1.11.0
-cmake -DBUILD_SHARED_LIBS=ON . -DCMAKE_INSTALL_PREFIX=./build
-make
-make install
-```
-
-**Install package**
-
-```sh
-# get the source
-git clone https://github.com/soltesz-lab/neuroh5.git
-cd neuroh5
-
-# add HDF5 build to PATH
-export HDF5_SOURCE=<HDF5 installation directory>
-export PATH=$PATH:$HDF5_SOURCE/build
-
-(make sure the node has enough RAM and cores, otherwise the compilation will fail)
-CMAKE_BUILD_PARALLEL_LEVEL=8 pip install .
-
-export PATH=<NeuroH5 installation path>/bin:$PATH
-```
-
-# Running the main network simulation script
-
-```sh
-export PYTHONPATH=$PWD:$PYTHONPATH # Must include directory containing MiV repository
-
-results_path=./results
-export results_path
-
-mkdir -p $results_path
-
-cd MiV
-mpirun python ./scripts/main.py \ # Main network simulation script
-    --config-file=Test_Slice_10um.yaml  \ # Configuration file
-    --arena-id=A --trajectory-id=Diag \ # Arena and trajectory identifier for simulated spatial input
-    --template-paths=../dgc/Mateos-Aparicio2014:templates \ # Must include directory with DGC template
-    --dataset-prefix="datasets" \ # Directory with HDF5 datasets
-    --results-path=$results_path \
-    --io-size=4 \ # Number of ranks performing I/O operations
-    --tstop=50 \ # Simulation end time
-    --v-init=-75 \
-    --checkpoint-interval=10 \ # Simuation time interval for saving simulation outputs
-    --checkpoint-clear-data \ # Clear data from memory after saving
-    --max-walltime-hours=1 \ # Maximum walltime allotted 
-    --verbose
-```
-
-# Example Configuration
-
-## File Test_Microcircuit.yaml
-
-```YAML
-## Sample Model configuration of MiV network
-Model Name: MiV
-Dataset Name: Microcircuit
-Definitions: !include Definitions.yaml
-Global Parameters: !include Global.yaml
-Geometry: !include Geometry.yaml
-Random Seeds: !include Random.yaml
-Cell Data: Test_Microcircuit.h5
-Connection Data: Test_Microcircuit.h5
-Connection Generator: !include Microcircuit_Connections.yaml
-Stimulus: !include Input_Configuration.yaml
-## Cell types for MiV model
-Cell Types:
-Cell Types:
-  PYR:
-    template: PoolosPyramidalCell
-    synapses:
-      density: !include PYR_synapse_density.yaml
-  OLM:
-    template: OLMCell
-    synapses:
-      density: !include OLM_synapse_density.yaml
-  PVBC:
-    template: PVBasketCell
-    synapses:
-      density: !include PVBC_synapse_density.yaml
-
-```
-=======
 <!-- Links -->
->>>>>>> 609eadeb
 
 [//]: # (Collection of URLs)
 
