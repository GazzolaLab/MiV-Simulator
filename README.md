--- conflicted
+++ resolved
@@ -1,25 +1,11 @@
 <div align='center'>
 <h1>MiV - Simulator</h1>
-<<<<<<< HEAD
-
-[![Documentation Status][badge-documentation]][link-documentation]
 </div>
 
-=======
-</div>
-
->>>>>>> 227a3f72
 Bio-physical neural network simulator for Mind-in-Vitro in context of processing and computation.
 
-## Documentation
-
-<<<<<<< HEAD
-The installation guideline and detailed documentation is available [here][link-documentation].
-
-## Running the main network simulation script
-
-```sh
-=======
+## Generic installation
+
 The installation consist two part: python-dependencies and external libraries.
 
 ### Core Software/Libraries
@@ -157,7 +143,6 @@
 # Running the main network simulation script
 
 ```sh
->>>>>>> 227a3f72
 export PYTHONPATH=$PWD:$PYTHONPATH # Must include directory containing MiV repository
 
 results_path=./results
@@ -177,13 +162,13 @@
     --v-init=-75 \
     --checkpoint-interval=10 \ # Simuation time interval for saving simulation outputs
     --checkpoint-clear-data \ # Clear data from memory after saving
-    --max-walltime-hours=1 \ # Maximum walltime allotted
+    --max-walltime-hours=1 \ # Maximum walltime allotted 
     --verbose
 ```
 
-## Example Configuration
-
-### File Test_Microcircuit.yaml
+# Example Configuration
+
+## File Test_Microcircuit.yaml
 
 ```YAML
 ## Sample Model configuration of MiV network
@@ -218,11 +203,5 @@
 [//]: # (Collection of URLs)
 
 [link-poetry-website]: https://python-poetry.org/
-<<<<<<< HEAD
-[link-documentation]: https://miv-simulator.readthedocs.io/en/latest/?badge=latest
-
-[badge-documentation]: https://readthedocs.org/projects/miv-simulator/badge/?version=latest
-=======
->>>>>>> 227a3f72
 
 [source-hdf5]: https://www.hdfgroup.org/downloads/hdf5/